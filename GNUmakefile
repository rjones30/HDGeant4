# $Id: GNUmakefile,v 1.1 1999-01-07 16:05:42 gunter Exp $
# --------------------------------------------------------------
# GNUmakefile for examples module.  Gabriele Cosmo, 06/04/98.
# --------------------------------------------------------------

name := hdgeant4
G4TARGET := $(name)
G4EXLIB := true
G4LIB_BUILD_SHARED := true
G4WORKDIR := $(shell pwd)

ifndef G4ROOT
    $(error G4ROOT is not set, please set it and try again)
endif

ifndef G4SYSTEM
    $(error Geant4 environment not set up, please source $(G4ROOT)/share/Geant4-10.2.2/geant4make/geant4make.sh and try again)
endif

ifdef DIRACXX_HOME
    CPPFLAGS += -I$(DIRACXX_HOME) -DUSING_DIRACXX -L$(DIRACXX_HOME) -lDirac
endif

CPPFLAGS += -I$(HDDS_HOME) -I./src -I./src/G4fixes
CPPFLAGS += -I./src/G4debug
CPPFLAGS += -I$(HALLD_HOME)/$(BMS_OSNAME)/include
CPPFLAGS += -I$(JANA_HOME)/include
CPPFLAGS += -I$(shell root-config --incdir)
CPPFLAGS += -I/usr/include/Qt
CPPFLAGS += -I/usr/include/python2.7
CPPFLAGS += -Wno-unused-parameter -Wno-unused-but-set-variable
CPPFLAGS += -DUSE_SSE2 -std=c++11
#CPPFLAGS += -I/usr/include/Qt
#CPPFLAGS += -DLINUX_CPUTIME_PROFILING=1
#CPPFLAGS += -DCHECK_OVERLAPS_MM=1e-4
CPPFLAGS += -DBYPASS_DRAWING_CLIPPED_VOLUMES
CPPFLAGS += -DLAYERED_GEOMETRY_PICKING_EXTENSIONS
#CPPFLAGS += -DG4UI_USE_EXECUTIVE
CPPFLAGS += -DG4VIS_BUILD_OPENGL_DRIVER
CPPFLAGS += -DG4VIS_BUILD_OPENGLX_DRIVER
CPPFLAGS += -DG4MULTITHREADED
#CPPFLAGS += -DFORCE_PARTICLE_TYPE_CHARGED_GEANTINO
#CPPFLAGS += -DBP_DEBUG
#CPPFLAGS += -DMOD_SPONCE
#CPPFLAGS += -DDEBUG_PLACEMENT
#CPPFLAGS += -DDEBUG_SECTIONPLANE
#CPPFLAGS += -DDEBUG_SECTIONPLANE_ZAVE

G4LIB_USE_GDML = 1
CPPVERBOSE = 1
#G4DEBUG = 1

hdgeant4_sources := $(filter-out src/CobremsGeneration.cc, $(wildcard src/*.cc))
G4fixes_sources := $(wildcard src/G4fixes/*.cc)
G4debug_sources := $(wildcard src/G4debug/*.cc)
HDDS_sources := $(HDDS_HOME)/XString.cpp $(HDDS_HOME)/XParsers.cpp $(HDDS_HOME)/hddsCommon.cpp

<<<<<<< HEAD
ROOTLIBS = $(shell root-config --libs) -lGeom -lTreePlayer
=======
ROOTLIBS = $(shell root-config --libs) -lGeom -lTMVA
>>>>>>> 53164f7e

DANALIBS = -L$(HALLD_HOME)/$(BMS_OSNAME)/lib -lHDGEOMETRY -lDANA \
           -lANALYSIS -lBCAL -lCCAL -lCDC -lCERE -lDIRC -lFCAL \
           -lFDC -lFMWPC -lHDDM -lPAIR_SPECTROMETER -lPID -lRF \
           -lSTART_COUNTER -lTAGGER -lTOF -lTPOL -lTRACKING \
           -lTRIGGER -lDAQ -lTTAB -lEVENTSTORE -lKINFITTER \
           -lxstream -lbz2 -lz \
           -L/usr/lib64/mysql -lmysqlclient\
           -L$(JANA_HOME)/lib -lJANA \
           -L$(CCDB_HOME)/lib -lccdb \
           -L$(EVIOROOT)/lib -levioxx -levio \
           $(ROOTLIBS) \
           -lpthread -ldl

G4shared_libs := $(wildcard $(G4ROOT)/lib64/*.so)

INTYLIBS += -Wl,--whole-archive $(DANALIBS) -Wl,--no-whole-archive
INTYLIBS += -fPIC -I$(HDDS_HOME) -I$(XERCES_INCLUDE)
INTYLIBS += -L${XERCESCROOT}/lib -lxerces-c
INTYLIBS += -L$(G4TMPDIR) -lhdds
INTYLIBS += -lboost_python -lpython2.7
INTYLIBS += -L$(G4ROOT)/lib64 $(patsubst $(G4ROOT)/lib64/lib%.so, -l%, $(G4shared_libs))

.PHONY: all
all: hdds cobrems sharedlib exe lib bin g4py

include $(G4INSTALL)/config/binmake.gmk

cobrems: $(G4TMPDIR)/libcobrems.so
hdds:  $(G4TMPDIR)/libhdds.so

CXXFLAGS = -O4 -fPIC -W -Wall -pedantic -Wno-non-virtual-dtor -Wno-long-long

$(G4TMPDIR)/libcobrems.so: src/CobremsGeneration.cc
	$(CXX) $(CXXFLAGS) $(CPPFLAGS) -Wl,--export-dynamic -Wl,-soname,$@ \
	-shared -o $@ $^ $(G4shared_libs) -lboost_python

hdgeant4_objects := $(patsubst src/%.cc, $(G4TMPDIR)/%.o, $(hdgeant4_sources))
G4fixes_objects := $(patsubst src/G4fixes/%.cc, $(G4TMPDIR)/%.o, $(G4fixes_sources))
G4debug_objects := $(patsubst src/G4debug/%.cc, $(G4TMPDIR)/%.o, $(G4debug_sources))
sharedlib: $(G4TMPDIR)/libhdgeant4.so

$(G4TMPDIR)/libhdgeant4.so: $(hdgeant4_objects) $(G4fixes_objects) $(G4debug_objects)

$(G4TMPDIR)/%.o: src/G4fixes/%.cc
ifdef CPPVERBOSE
	$(CXX) $(CXXFLAGS) $(CPPFLAGS) -c -o $@ $^
else
	@echo Compiling $*.cc ...
	@$(CXX) $(CXXFLAGS) $(CPPFLAGS) -c -o $@ $^
endif

$(G4TMPDIR)/%.o: src/G4debug/%.cc
ifdef CPPVERBOSE
	$(CXX) $(CXXFLAGS) $(CPPFLAGS) -c -o $@ $^
else
	@echo Compiling $*.cc ...
	@$(CXX) $(CXXFLAGS) $(CPPFLAGS) -c -o $@ $^
endif

HDDSDIR := $(G4TMPDIR)/hdds
$(HDDSDIR)/%.o: $(HDDS_HOME)/%.cpp
	@mkdir -p $(HDDSDIR)
ifdef CPPVERBOSE
	$(CXX) $(CXXFLAGS) $(CPPFLAGS) -c -o $@ $^
else
	@echo Compiling $*.cc ...
	@$(CXX) $(CXXFLAGS) $(CPPFLAGS) -c -o $@ $^
endif

$(G4TMPDIR)/libhdds.so: $(patsubst $(HDDS_HOME)/%.cpp, $(HDDSDIR)/%.o, $(HDDS_sources))
	@$(CXX) -Wl,-soname,$@ -shared -o $@ $^

exe:
	@mkdir -p $(G4LIBDIR)/$@

g4py: $(G4LIBDIR)/../../../g4py/HDGeant4/libhdgeant4.so \
      $(G4LIBDIR)/../../../g4py/Cobrems/libcobrems.so

$(G4LIBDIR)/../../../g4py/HDGeant4/libhdgeant4.so: $(G4LIBDIR)/libhdgeant4.so
	@rm -f $@
	@cd g4py/HDGeant4 && ln -s ../../tmp/*/hdgeant4/libhdgeant4.so .

$(G4LIBDIR)/../../../g4py/Cobrems/libcobrems.so: $(G4LIBDIR)/libcobrems.so 
	@rm -f $@
	@cd g4py/Cobrems && ln -s ../../tmp/*/hdgeant4/libcobrems.so .

utils: $(G4BINDIR)/beamtree

$(G4BINDIR)/beamtree: src/utils/beamtree.cc
	$(CXX) $(CXXFLAGS) $(CPPFLAGS) -o $@ $^ -L$(G4LIBDIR) -lhdgeant4 $(ROOTLIBS) -Wl,-rpath=$(G4LIBDIR)<|MERGE_RESOLUTION|>--- conflicted
+++ resolved
@@ -55,11 +55,7 @@
 G4debug_sources := $(wildcard src/G4debug/*.cc)
 HDDS_sources := $(HDDS_HOME)/XString.cpp $(HDDS_HOME)/XParsers.cpp $(HDDS_HOME)/hddsCommon.cpp
 
-<<<<<<< HEAD
-ROOTLIBS = $(shell root-config --libs) -lGeom -lTreePlayer
-=======
-ROOTLIBS = $(shell root-config --libs) -lGeom -lTMVA
->>>>>>> 53164f7e
+ROOTLIBS = $(shell root-config --libs) -lGeom -lTMVA -lTreePlayer
 
 DANALIBS = -L$(HALLD_HOME)/$(BMS_OSNAME)/lib -lHDGEOMETRY -lDANA \
            -lANALYSIS -lBCAL -lCCAL -lCDC -lCERE -lDIRC -lFCAL \
