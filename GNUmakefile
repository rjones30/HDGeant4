--- conflicted
+++ resolved
@@ -38,12 +38,7 @@
 #CPPFLAGS += -DG4UI_USE_EXECUTIVE
 CPPFLAGS += -DG4VIS_BUILD_OPENGL_DRIVER
 CPPFLAGS += -DG4VIS_BUILD_OPENGLX_DRIVER
-<<<<<<< HEAD
-CPPFLAGS += -DG4MULTITHREADED
-#CPPFLAGS += -DVERBOSE_RANDOMS=1
-=======
 #CPPFLAGS += -DG4MULTITHREADED
->>>>>>> db82e4a2
 #CPPFLAGS += -DFORCE_PARTICLE_TYPE_CHARGED_GEANTINO
 #CPPFLAGS += -DBP_DEBUG
 #CPPFLAGS += -DMOD_SPONCE
@@ -106,11 +101,7 @@
 hdds:  $(G4TMPDIR)/libhdds.so
 g4fixes: $(G4TMPDIR)/libG4fixes.so
 
-<<<<<<< HEAD
-CXXFLAGS = -std=c++11 -O4 -fPIC -W -Wall -pedantic -Wno-non-virtual-dtor -Wno-long-long
-=======
 CXXFLAGS = -g -O0 -fPIC -ftls-model=global-dynamic -W -Wall -pedantic -Wno-non-virtual-dtor -Wno-long-long
->>>>>>> db82e4a2
 
 HDDSDIR := $(G4TMPDIR)/hdds
 G4FIXESDIR := $(G4TMPDIR)/G4fixes
@@ -194,11 +185,7 @@
 	@rm -f $@
 	@cd g4py/G4fixes && ln -s ../../tmp/*/hdgeant4/libG4fixes.so .
 
-<<<<<<< HEAD
 utils: $(G4BINDIR)/beamtree $(G4BINDIR)/genBH $(G4BINDIR)/adapt
-=======
-utils: $(G4BINDIR)/beamtree $(G4BINDIR)/genBH
->>>>>>> db82e4a2
 
 $(G4BINDIR)/beamtree: src/utils/beamtree.cc
 	$(CXX) $(CXXFLAGS) $(CPPFLAGS) -o $@ $^ -L$(G4LIBDIR) -lhdgeant4 $(ROOTLIBS) -Wl,-rpath=$(G4LIBDIR)
@@ -206,10 +193,8 @@
 $(G4BINDIR)/genBH: src/utils/genBH.cc
 	$(CXX) $(CXXFLAGS) $(CPPFLAGS) -o $@ $^ -L$(G4LIBDIR) -lhdgeant4 $(DANALIBS) $(ROOTLIBS) -Wl,-rpath=$(G4LIBDIR)
 
-<<<<<<< HEAD
 $(G4BINDIR)/adapt: src/utils/adapt.cc
 	$(CXX) $(CXXFLAGS) $(CPPFLAGS) -o $@ $^ -L$(G4LIBDIR) -lhdgeant4 $(DANALIBS) $(ROOTLIBS) -Wl,-rpath=$(G4LIBDIR)
-=======
+
 diff:
-	diff -q -r ../jlab . -x ".[a-z]*" -x tmp -x bin -x "*.pyc" -x "*.so" -x test -x "*-orig"
->>>>>>> db82e4a2
+	diff -q -r ../jlab . -x ".[a-z]*" -x tmp -x bin -x "*.pyc" -x "*.so" -x test -x "*-orig"