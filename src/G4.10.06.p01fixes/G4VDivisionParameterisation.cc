//
// ********************************************************************
// * License and Disclaimer                                           *
// *                                                                  *
// * The  Geant4 software  is  copyright of the Copyright Holders  of *
// * the Geant4 Collaboration.  It is provided  under  the terms  and *
// * conditions of the Geant4 Software License,  included in the file *
// * LICENSE and available at  http://cern.ch/geant4/license .  These *
// * include a list of copyright holders.                             *
// *                                                                  *
// * Neither the authors of this software system, nor their employing *
// * institutes,nor the agencies providing financial support for this *
// * work  make  any representation or  warranty, express or implied, *
// * regarding  this  software system or assume any liability for its *
// * use.  Please see the license in the file  LICENSE  and URL above *
// * for the full disclaimer and the limitation of liability.         *
// *                                                                  *
// * This  code  implementation is the result of  the  scientific and *
// * technical work of the GEANT4 collaboration.                      *
// * By using,  copying,  modifying or  distributing the software (or *
// * any work based  on the software)  you  agree  to acknowledge its *
// * use  in  resulting  scientific  publications,  and indicate your *
// * acceptance of all terms of the Geant4 Software license.          *
// ********************************************************************
//
// G4VDivisionParameterisation implementation
//
// 26.05.03 - P.Arce, Initial version
// 08.04.04 - I.Hrivnacova, Implemented reflection
// 21.04.10 - M.Asai, Added gaps
// --------------------------------------------------------------------

#include "G4VDivisionParameterisation.hh" 
#include "G4VSolid.hh"
#include "G4VPhysicalVolume.hh"
#include "G4RotationMatrix.hh"
#include "G4ReflectedSolid.hh"
#include "G4GeometryTolerance.hh"
#include "G4AutoDelete.hh"
#include "G4AutoLock.hh"

const G4int G4VDivisionParameterisation::verbose = 5;
G4ThreadLocal G4RotationMatrix* G4VDivisionParameterisation::fRot = nullptr;

//--------------------------------------------------------------------------
G4VDivisionParameterisation::
G4VDivisionParameterisation( EAxis axis, G4int nDiv,
                             G4double step, G4double offset,
                             DivisionType divType, G4VSolid* motherSolid )
  : faxis(axis), fnDiv( nDiv), fwidth(step), foffset(offset),
    fDivisionType(divType), fmotherSolid( motherSolid )
{
#ifdef G4DIVDEBUG
  if (verbose >= 1)
  {
    G4cout << " G4VDivisionParameterisation  no divisions " << fnDiv
           << " = " << nDiv << G4endl
           << " offset " << foffset << " = " << offset << G4endl
           << " step " << fwidth << " = " << step << G4endl;
  }
#endif
  kCarTolerance = G4GeometryTolerance::GetInstance()->GetSurfaceTolerance();
}

//--------------------------------------------------------------------------
G4VDivisionParameterisation::~G4VDivisionParameterisation()
{
  if (fDeleteSolid)  { delete fmotherSolid; }
}

//--------------------------------------------------------------------------
G4VSolid* 
G4VDivisionParameterisation::
ComputeSolid( const G4int i, G4VPhysicalVolume* pv )
{
  G4VSolid* solid = G4VPVParameterisation::ComputeSolid(i, pv);
  if (solid->GetEntityType() == "G4ReflectedSolid")
  {
    solid = ((G4ReflectedSolid*)solid)->GetConstituentMovedSolid();
  }
  return solid;
}      

//--------------------------------------------------------------------------
void
G4VDivisionParameterisation::
ChangeRotMatrix( G4VPhysicalVolume* physVol, G4double rotZ ) const
{
<<<<<<< HEAD
  if (fRot == nullptr)
  {
    fRot = new G4RotationMatrix();
    G4AutoDelete::Register(fRot);
=======
  static G4Mutex myMutex = G4MUTEX_INITIALIZER;
  static std::map<int,std::map<void*,void*> > frotTable;

  G4RotationMatrix *frot;
  int threadId = G4Threading::G4GetThreadId();
  if (threadId < 0) {
    frot = physVol->GetRotation();
  }
  else {
    G4AutoLock barrier(&myMutex);
    frot = (G4RotationMatrix*)frotTable[threadId][physVol];
    if (frot == 0) {
      frot = new G4RotationMatrix();
      physVol->SetRotation(frot);
      frotTable[threadId][physVol] = frot;
    }
>>>>>>> 0ac416ce
  }
  *frot = G4RotationMatrix();
  frot->rotateZ( rotZ );

#if 0
  G4AutoLock barrier(&myMutex);
  static std::map<void*,void*> frot2physVol;
  static std::map<void*,int> frot2threadId;
  if (frot2physVol[frot] == 0) {
    frot2physVol[frot] = physVol;
    frot2threadId[frot] = threadId;
  }
  else if (frot2physVol[frot] != physVol || frot2threadId[frot] != threadId) {
    G4cerr << "Hot diggitty dog!" << G4endl;
    G4cerr << "  bad frot = " << frot << G4endl;
    G4cerr << "  bad physVol = " << physVol << " =?= " << frot2physVol[frot] << G4endl;
    G4cerr << "  bad threadId = " << threadId << " =?= " << frot2threadId[frot] << G4endl;
    frot2physVol[frot] = physVol;
    frot2threadId[frot] = threadId;
  }
#endif
}

//--------------------------------------------------------------------------
G4int
G4VDivisionParameterisation::
CalculateNDiv( G4double motherDim, G4double width, G4double offset ) const
{
#ifdef G4DIVDEBUG
  G4cout << " G4VDivisionParameterisation::CalculateNDiv: "
         << ( motherDim - offset ) / width 
         << " Motherdim: " <<  motherDim << ", Offset: " << offset
         << ", Width: " << width << G4endl;
#endif

  return G4int( ( motherDim - offset ) / width );
}

//--------------------------------------------------------------------------
G4double
G4VDivisionParameterisation::
CalculateWidth( G4double motherDim, G4int nDiv, G4double offset ) const
{ 
#ifdef G4DIVDEBUG
  G4cout << " G4VDivisionParameterisation::CalculateWidth: "
         << ( motherDim - offset ) / nDiv
         << ", Motherdim: " << motherDim << ", Offset: " << offset
         << ", Number of divisions: " << nDiv << G4endl;
#endif

  return ( motherDim - offset ) / nDiv;
}

//--------------------------------------------------------------------------
void G4VDivisionParameterisation::CheckParametersValidity()
{
  G4double maxPar = GetMaxParameter();
  CheckOffset( maxPar );
  CheckNDivAndWidth( maxPar );
}

//--------------------------------------------------------------------------
void G4VDivisionParameterisation::CheckOffset( G4double maxPar )
{
  if( foffset >= maxPar )
  {
    std::ostringstream message;
    message << "Configuration not supported." << G4endl
            << "Division of solid " << fmotherSolid->GetName()
            << " has too big offset = " << G4endl
            << "        " << foffset << " > " << maxPar << " !";
    G4Exception("G4VDivisionParameterisation::CheckOffset()",
                "GeomDiv0001", FatalException, message);
  }
}

//--------------------------------------------------------------------------
void G4VDivisionParameterisation::CheckNDivAndWidth( G4double maxPar )
{
  if( (fDivisionType == DivNDIVandWIDTH)
      && (foffset + fwidth*fnDiv - maxPar > kCarTolerance ) )
  {
    std::ostringstream message;
    message << "Configuration not supported." << G4endl
            << "Division of solid " << fmotherSolid->GetName()
           << " has too big offset + width*nDiv = " << G4endl
           << "        " << foffset + fwidth*fnDiv << " > "
           << foffset << ". Width = "
           << G4endl
           << "        " << fwidth << ". nDiv = " << fnDiv << " !";
    G4Exception("G4VDivisionParameterisation::CheckNDivAndWidth()",
                "GeomDiv0001", FatalException, message);
  }
}

//--------------------------------------------------------------------------
G4double G4VDivisionParameterisation::OffsetZ() const
{
  // take into account reflection in the offset

  G4double offset = foffset;
  if (fReflectedSolid)
  {
    offset = GetMaxParameter() - fwidth*fnDiv - foffset;
  }

  return offset;
}  

  <|MERGE_RESOLUTION|>--- conflicted
+++ resolved
@@ -86,12 +86,12 @@
 G4VDivisionParameterisation::
 ChangeRotMatrix( G4VPhysicalVolume* physVol, G4double rotZ ) const
 {
-<<<<<<< HEAD
+#ifdef HEAD
   if (fRot == nullptr)
   {
     fRot = new G4RotationMatrix();
     G4AutoDelete::Register(fRot);
-=======
+#else
   static G4Mutex myMutex = G4MUTEX_INITIALIZER;
   static std::map<int,std::map<void*,void*> > frotTable;
 
@@ -108,7 +108,7 @@
       physVol->SetRotation(frot);
       frotTable[threadId][physVol] = frot;
     }
->>>>>>> 0ac416ce
+#endif
   }
   *frot = G4RotationMatrix();
   frot->rotateZ( rotZ );
