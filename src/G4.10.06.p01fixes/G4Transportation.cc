--- conflicted
+++ resolved
@@ -833,11 +833,11 @@
 
   // ChordFinder reset internal state
   //
-<<<<<<< HEAD
+#ifdef HEAD
   if( fFieldPropagator && fAnyFieldExists )     
-=======
+#else
   if( fFieldPropagator )
->>>>>>> 0ac416ce
+#endif
   {
      fFieldPropagator->ClearPropagatorState();   
        // Resets all state of field propagator class (ONLY) including safety
