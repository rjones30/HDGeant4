//
// ********************************************************************
// * License and Disclaimer                                           *
// *                                                                  *
// * The  Geant4 software  is  copyright of the Copyright Holders  of *
// * the Geant4 Collaboration.  It is provided  under  the terms  and *
// * conditions of the Geant4 Software License,  included in the file *
// * LICENSE and available at  http://cern.ch/geant4/license .  These *
// * include a list of copyright holders.                             *
// *                                                                  *
// * Neither the authors of this software system, nor their employing *
// * institutes,nor the agencies providing financial support for this *
// * work  make  any representation or  warranty, express or implied, *
// * regarding  this  software system or assume any liability for its *
// * use.  Please see the license in the file  LICENSE  and URL above *
// * for the full disclaimer and the limitation of liability.         *
// *                                                                  *
// * This  code  implementation is the result of  the  scientific and *
// * technical work of the GEANT4 collaboration.                      *
// * By using,  copying,  modifying or  distributing the software (or *
// * any work based  on the software)  you  agree  to acknowledge its *
// * use  in  resulting  scientific  publications,  and indicate your *
// * acceptance of all terms of the Geant4 Software license.          *
// ********************************************************************
//
// G4Tubs implementation
//
// 1994-95 P.Kent: first implementation
// 08.08.00 V.Grichine: more stable roots of 2-equation in DistanceToOut(p,v,..)
// 07.12.00 V.Grichine: phi-section algorithm was changed in Inside(p)
// 03.05.05 V.Grichine: SurfaceNormal(p) according to J.Apostolakis proposal
// 24.08.16 E.Tcherniaev: reimplemented CalculateExtent().
// --------------------------------------------------------------------

#include "G4Tubs.hh"

#if !defined(G4GEOM_USE_UTUBS)

#include "G4GeomTools.hh"
#include "G4VoxelLimits.hh"
#include "G4AffineTransform.hh"
#include "G4GeometryTolerance.hh"
#include "G4BoundingEnvelope.hh"

#include "G4VPVParameterisation.hh"

#include "Randomize.hh"

#include "meshdefs.hh"

#include "G4VGraphicsScene.hh"

using namespace CLHEP;

/////////////////////////////////////////////////////////////////////////
//
// Constructor - check parameters, convert angles so 0<sphi+dpshi<=2_PI
//             - note if pdphi>2PI then reset to 2PI

G4Tubs::G4Tubs( const G4String &pName,
                      G4double pRMin, G4double pRMax,
                      G4double pDz,
                      G4double pSPhi, G4double pDPhi )
   : G4CSGSolid(pName), fRMin(pRMin), fRMax(pRMax), fDz(pDz),
     fSPhi(0), fDPhi(0),
     fInvRmax( pRMax > 0.0 ? 1.0/pRMax : 0.0 ),
     fInvRmin( pRMin > 0.0 ? 1.0/pRMin : 0.0 )
{
  kRadTolerance = G4GeometryTolerance::GetInstance()->GetRadialTolerance();
  kAngTolerance = G4GeometryTolerance::GetInstance()->GetAngularTolerance();

  halfCarTolerance=kCarTolerance*0.5;
  halfRadTolerance=kRadTolerance*0.5;
  halfAngTolerance=kAngTolerance*0.5;

  if (pDz<=0) // Check z-len
  {
    std::ostringstream message;
    message << "Negative Z half-length (" << pDz << ") in solid: " << GetName();
    G4Exception("G4Tubs::G4Tubs()", "GeomSolids0002", FatalException, message);
  }
  if ( (pRMin >= pRMax) || (pRMin < 0) ) // Check radii
  {
    std::ostringstream message;
    message << "Invalid values for radii in solid: " << GetName()
            << G4endl
            << "        pRMin = " << pRMin << ", pRMax = " << pRMax;
    G4Exception("G4Tubs::G4Tubs()", "GeomSolids0002", FatalException, message);
  }

  // Check angles
  //
  CheckPhiAngles(pSPhi, pDPhi);
}

///////////////////////////////////////////////////////////////////////
//
// Fake default constructor - sets only member data and allocates memory
//                            for usage restricted to object persistency.
//
G4Tubs::G4Tubs( __void__& a )
  : G4CSGSolid(a), kRadTolerance(0.), kAngTolerance(0.),
    fRMin(0.), fRMax(0.), fDz(0.), fSPhi(0.), fDPhi(0.),
    sinCPhi(0.), cosCPhi(0.), cosHDPhi(0.), cosHDPhiOT(0.), cosHDPhiIT(0.),
    sinSPhi(0.), cosSPhi(0.), sinEPhi(0.), cosEPhi(0.),
    fPhiFullTube(false), fInvRmax(0.), fInvRmin(0.),    
    halfCarTolerance(0.), halfRadTolerance(0.),
    halfAngTolerance(0.)
{
}

//////////////////////////////////////////////////////////////////////////
//
// Destructor

G4Tubs::~G4Tubs()
{
}

//////////////////////////////////////////////////////////////////////////
//
// Copy constructor

G4Tubs::G4Tubs(const G4Tubs& rhs)
  : G4CSGSolid(rhs),
    kRadTolerance(rhs.kRadTolerance), kAngTolerance(rhs.kAngTolerance),
    fRMin(rhs.fRMin), fRMax(rhs.fRMax), fDz(rhs.fDz),
    fSPhi(rhs.fSPhi), fDPhi(rhs.fDPhi),
    sinCPhi(rhs.sinCPhi), cosCPhi(rhs.cosCPhi), cosHDPhi(rhs.cosHDPhi),
    cosHDPhiOT(rhs.cosHDPhiOT), cosHDPhiIT(rhs.cosHDPhiIT),
    sinSPhi(rhs.sinSPhi), cosSPhi(rhs.cosSPhi),
    sinEPhi(rhs.sinEPhi), cosEPhi(rhs.cosEPhi), fPhiFullTube(rhs.fPhiFullTube),
    fInvRmax(rhs.fInvRmax), fInvRmin(rhs.fInvRmin),
    halfCarTolerance(rhs.halfCarTolerance),
    halfRadTolerance(rhs.halfRadTolerance),
    halfAngTolerance(rhs.halfAngTolerance)
{
}

//////////////////////////////////////////////////////////////////////////
//
// Assignment operator

G4Tubs& G4Tubs::operator = (const G4Tubs& rhs) 
{
   // Check assignment to self
   //
   if (this == &rhs)  { return *this; }

   // Copy base class data
   //
   G4CSGSolid::operator=(rhs);

   // Copy data
   //
   kRadTolerance = rhs.kRadTolerance; kAngTolerance = rhs.kAngTolerance;
   fRMin = rhs.fRMin; fRMax = rhs.fRMax; fDz = rhs.fDz;
   fSPhi = rhs.fSPhi; fDPhi = rhs.fDPhi;
   sinCPhi = rhs.sinCPhi; cosCPhi = rhs.cosCPhi; cosHDPhi = rhs.cosHDPhi;
   cosHDPhiOT = rhs.cosHDPhiOT; cosHDPhiIT = rhs.cosHDPhiIT;
   sinSPhi = rhs.sinSPhi; cosSPhi = rhs.cosSPhi;
   sinEPhi = rhs.sinEPhi; cosEPhi = rhs.cosEPhi;
   fPhiFullTube = rhs.fPhiFullTube;
   fInvRmax = rhs.fInvRmax;
   fInvRmin = rhs.fInvRmin;
   halfCarTolerance = rhs.halfCarTolerance;
   halfRadTolerance = rhs.halfRadTolerance;
   halfAngTolerance = rhs.halfAngTolerance;

   return *this;
}

/////////////////////////////////////////////////////////////////////////
//
// Dispatch to parameterisation for replication mechanism dimension
// computation & modification.

void G4Tubs::ComputeDimensions(       G4VPVParameterisation* p,
                                const G4int n,
                                const G4VPhysicalVolume* pRep )
{
  p->ComputeDimensions(*this,n,pRep) ;
}

/////////////////////////////////////////////////////////////////////////
//
// Get bounding box

void G4Tubs::BoundingLimits(G4ThreeVector& pMin, G4ThreeVector& pMax) const
{
  G4double rmin = GetInnerRadius();
  G4double rmax = GetOuterRadius();
  G4double dz   = GetZHalfLength();

  // Find bounding box
  //
  if (GetDeltaPhiAngle() < twopi)
  {
    G4TwoVector vmin,vmax;
    G4GeomTools::DiskExtent(rmin,rmax,
                            GetSinStartPhi(),GetCosStartPhi(),
                            GetSinEndPhi(),GetCosEndPhi(),
                            vmin,vmax);
    pMin.set(vmin.x(),vmin.y(),-dz);
    pMax.set(vmax.x(),vmax.y(), dz);
  }
  else
  {
    pMin.set(-rmax,-rmax,-dz);
    pMax.set( rmax, rmax, dz);
  }

  // Check correctness of the bounding box
  //
  if (pMin.x() >= pMax.x() || pMin.y() >= pMax.y() || pMin.z() >= pMax.z())
  {
    std::ostringstream message;
    message << "Bad bounding box (min >= max) for solid: "
            << GetName() << " !"
            << "\npMin = " << pMin
            << "\npMax = " << pMax;
    G4Exception("G4Tubs::BoundingLimits()", "GeomMgt0001",
                JustWarning, message);
    DumpInfo();
  }
}

/////////////////////////////////////////////////////////////////////////
//
// Calculate extent under transform and specified limit

G4bool G4Tubs::CalculateExtent( const EAxis              pAxis,
                                const G4VoxelLimits&     pVoxelLimit,
                                const G4AffineTransform& pTransform,
                                      G4double&          pMin, 
                                      G4double&          pMax    ) const
{
  G4ThreeVector bmin, bmax;
  G4bool exist;

  // Get bounding box
  BoundingLimits(bmin,bmax);

  // Check bounding box
  G4BoundingEnvelope bbox(bmin,bmax);
#ifdef G4BBOX_EXTENT
  return bbox.CalculateExtent(pAxis,pVoxelLimit,pTransform,pMin,pMax);
#endif
  if (bbox.BoundingBoxVsVoxelLimits(pAxis,pVoxelLimit,pTransform,pMin,pMax))
  {
    return exist = (pMin < pMax) ? true : false;
  }

  // Get parameters of the solid
  G4double rmin = GetInnerRadius();
  G4double rmax = GetOuterRadius();
  G4double dz   = GetZHalfLength();
  G4double dphi = GetDeltaPhiAngle();

  // Find bounding envelope and calculate extent
  //
  const G4int NSTEPS = 24;            // number of steps for whole circle
  G4double astep  = twopi/NSTEPS;     // max angle for one step
  G4int    ksteps = (dphi <= astep) ? 1 : (G4int)((dphi-deg)/astep) + 1;
  G4double ang    = dphi/ksteps;

  G4double sinHalf = std::sin(0.5*ang);
  G4double cosHalf = std::cos(0.5*ang);
  G4double sinStep = 2.*sinHalf*cosHalf;
  G4double cosStep = 1. - 2.*sinHalf*sinHalf;
  G4double rext    = rmax/cosHalf;

  // bounding envelope for full cylinder consists of two polygons,
  // in other cases it is a sequence of quadrilaterals
  if (rmin == 0 && dphi == twopi)
  {
    G4double sinCur = sinHalf;
    G4double cosCur = cosHalf;

    G4ThreeVectorList baseA(NSTEPS),baseB(NSTEPS);
    for (G4int k=0; k<NSTEPS; ++k)
    {
      baseA[k].set(rext*cosCur,rext*sinCur,-dz);
      baseB[k].set(rext*cosCur,rext*sinCur, dz);

      G4double sinTmp = sinCur;
      sinCur = sinCur*cosStep + cosCur*sinStep;
      cosCur = cosCur*cosStep - sinTmp*sinStep;
    }
    std::vector<const G4ThreeVectorList *> polygons(2);
    polygons[0] = &baseA;
    polygons[1] = &baseB;
    G4BoundingEnvelope benv(bmin,bmax,polygons);
    exist = benv.CalculateExtent(pAxis,pVoxelLimit,pTransform,pMin,pMax);
  }
  else
  {
    G4double sinStart = GetSinStartPhi();
    G4double cosStart = GetCosStartPhi();
    G4double sinEnd   = GetSinEndPhi();
    G4double cosEnd   = GetCosEndPhi();
    G4double sinCur   = sinStart*cosHalf + cosStart*sinHalf;
    G4double cosCur   = cosStart*cosHalf - sinStart*sinHalf;

    // set quadrilaterals
    G4ThreeVectorList pols[NSTEPS+2];
    for (G4int k=0; k<ksteps+2; ++k) pols[k].resize(4);
    pols[0][0].set(rmin*cosStart,rmin*sinStart, dz);
    pols[0][1].set(rmin*cosStart,rmin*sinStart,-dz);
    pols[0][2].set(rmax*cosStart,rmax*sinStart,-dz);
    pols[0][3].set(rmax*cosStart,rmax*sinStart, dz);
    for (G4int k=1; k<ksteps+1; ++k)
    {
      pols[k][0].set(rmin*cosCur,rmin*sinCur, dz);
      pols[k][1].set(rmin*cosCur,rmin*sinCur,-dz);
      pols[k][2].set(rext*cosCur,rext*sinCur,-dz);
      pols[k][3].set(rext*cosCur,rext*sinCur, dz);

      G4double sinTmp = sinCur;
      sinCur = sinCur*cosStep + cosCur*sinStep;
      cosCur = cosCur*cosStep - sinTmp*sinStep;
    }
    pols[ksteps+1][0].set(rmin*cosEnd,rmin*sinEnd, dz);
    pols[ksteps+1][1].set(rmin*cosEnd,rmin*sinEnd,-dz);
    pols[ksteps+1][2].set(rmax*cosEnd,rmax*sinEnd,-dz);
    pols[ksteps+1][3].set(rmax*cosEnd,rmax*sinEnd, dz);

    // set envelope and calculate extent
    std::vector<const G4ThreeVectorList *> polygons;
    polygons.resize(ksteps+2);
    for (G4int k=0; k<ksteps+2; ++k) polygons[k] = &pols[k];
    G4BoundingEnvelope benv(bmin,bmax,polygons);
    exist = benv.CalculateExtent(pAxis,pVoxelLimit,pTransform,pMin,pMax);
  }
  return exist;
}

///////////////////////////////////////////////////////////////////////////
//
// Return whether point inside/outside/on surface

EInside G4Tubs::Inside( const G4ThreeVector& p ) const
{
  G4double r2,pPhi,tolRMin,tolRMax;
  EInside in = kOutside ;

  if (std::fabs(p.z()) <= fDz - halfCarTolerance)
  {
    r2 = p.x()*p.x() + p.y()*p.y() ;

    if (fRMin) { tolRMin = fRMin + halfRadTolerance ; }
    else       { tolRMin = 0 ; }

    tolRMax = fRMax - halfRadTolerance ;
      
    if ((r2 >= tolRMin*tolRMin) && (r2 <= tolRMax*tolRMax))
    {
      if ( fPhiFullTube )
      {
        in = kInside ;
      }
      else
      {
        // Try inner tolerant phi boundaries (=>inside)
        // if not inside, try outer tolerant phi boundaries

        if ( (tolRMin==0) && (std::fabs(p.x())<=halfCarTolerance)
                          && (std::fabs(p.y())<=halfCarTolerance) )
        {
          in=kSurface;
        }
        else
        {
          pPhi = std::atan2(p.y(),p.x()) ;
          if ( pPhi < -halfAngTolerance )  { pPhi += twopi; } // 0<=pPhi<2pi

          if ( fSPhi >= 0 )
          {
            if ( (std::fabs(pPhi) < halfAngTolerance)
              && (std::fabs(fSPhi + fDPhi - twopi) < halfAngTolerance) )
            { 
              pPhi += twopi ; // 0 <= pPhi < 2pi
            }
            if ( (pPhi >= fSPhi + halfAngTolerance)
              && (pPhi <= fSPhi + fDPhi - halfAngTolerance) )
            {
              in = kInside ;
            }
            else if ( (pPhi >= fSPhi - halfAngTolerance)
                   && (pPhi <= fSPhi + fDPhi + halfAngTolerance) )
            {
              in = kSurface ;
            }
          }
          else  // fSPhi < 0
          {
            if ( (pPhi <= fSPhi + twopi - halfAngTolerance)
              && (pPhi >= fSPhi + fDPhi  + halfAngTolerance) ) {;} //kOutside
            else if ( (pPhi <= fSPhi + twopi + halfAngTolerance)
                   && (pPhi >= fSPhi + fDPhi  - halfAngTolerance) )
            {
              in = kSurface ;
            }
            else
            {
              in = kInside ;
            }
          }
        }                    
      }
    }
    else  // Try generous boundaries
    {
      tolRMin = fRMin - halfRadTolerance ;
      tolRMax = fRMax + halfRadTolerance ;

      if ( tolRMin < 0 )  { tolRMin = 0; }

      if ( (r2 >= tolRMin*tolRMin) && (r2 <= tolRMax*tolRMax) )
      {
        if (fPhiFullTube || (r2 <=halfRadTolerance*halfRadTolerance) )
        {                        // Continuous in phi or on z-axis
          in = kSurface ;
        }
        else // Try outer tolerant phi boundaries only
        {
          pPhi = std::atan2(p.y(),p.x()) ;

          if ( pPhi < -halfAngTolerance)  { pPhi += twopi; } // 0<=pPhi<2pi
          if ( fSPhi >= 0 )
          {
            if ( (std::fabs(pPhi) < halfAngTolerance)
              && (std::fabs(fSPhi + fDPhi - twopi) < halfAngTolerance) )
            { 
              pPhi += twopi ; // 0 <= pPhi < 2pi
            }
            if ( (pPhi >= fSPhi - halfAngTolerance)
              && (pPhi <= fSPhi + fDPhi + halfAngTolerance) )
            {
              in = kSurface ;
            }
          }
          else  // fSPhi < 0
          {
            if ( (pPhi <= fSPhi + twopi - halfAngTolerance)
              && (pPhi >= fSPhi + fDPhi + halfAngTolerance) ) {;} // kOutside
            else
            {
              in = kSurface ;
            }
          }
        }
      }
    }
  }
  else if (std::fabs(p.z()) <= fDz + halfCarTolerance)
  {                                          // Check within tolerant r limits
    r2      = p.x()*p.x() + p.y()*p.y() ;
    tolRMin = fRMin - halfRadTolerance ;
    tolRMax = fRMax + halfRadTolerance ;

    if ( tolRMin < 0 )  { tolRMin = 0; }

    if ( (r2 >= tolRMin*tolRMin) && (r2 <= tolRMax*tolRMax) )
    {
      if (fPhiFullTube || (r2 <=halfRadTolerance*halfRadTolerance))
      {                        // Continuous in phi or on z-axis
        in = kSurface ;
      }
      else // Try outer tolerant phi boundaries
      {
        pPhi = std::atan2(p.y(),p.x()) ;

        if ( pPhi < -halfAngTolerance )  { pPhi += twopi; }  // 0<=pPhi<2pi
        if ( fSPhi >= 0 )
        {
          if ( (std::fabs(pPhi) < halfAngTolerance)
            && (std::fabs(fSPhi + fDPhi - twopi) < halfAngTolerance) )
          { 
            pPhi += twopi ; // 0 <= pPhi < 2pi
          }
          if ( (pPhi >= fSPhi - halfAngTolerance)
            && (pPhi <= fSPhi + fDPhi + halfAngTolerance) )
          {
            in = kSurface;
          }
        }
        else  // fSPhi < 0
        {
          if ( (pPhi <= fSPhi + twopi - halfAngTolerance)
            && (pPhi >= fSPhi + fDPhi  + halfAngTolerance) ) {;}
          else
          {
            in = kSurface ;
          }
        }      
      }
    }
  }
  return in;
}

///////////////////////////////////////////////////////////////////////////
//
// Return unit normal of surface closest to p
// - note if point on z axis, ignore phi divided sides
// - unsafe if point close to z axis a rmin=0 - no explicit checks

G4ThreeVector G4Tubs::SurfaceNormal( const G4ThreeVector& p ) const
{
  G4int noSurfaces = 0;
  G4double rho, pPhi;
  G4double distZ, distRMin, distRMax;
  G4double distSPhi = kInfinity, distEPhi = kInfinity;

  G4ThreeVector norm, sumnorm(0.,0.,0.);
  G4ThreeVector nZ = G4ThreeVector(0, 0, 1.0);
  G4ThreeVector nR, nPs, nPe;

  rho = std::sqrt(p.x()*p.x() + p.y()*p.y());

  distRMin = std::fabs(rho - fRMin);
  distRMax = std::fabs(rho - fRMax);
  distZ    = std::fabs(std::fabs(p.z()) - fDz);

  if (!fPhiFullTube)    // Protected against (0,0,z) 
  {
    if ( rho > halfCarTolerance )
    {
      pPhi = std::atan2(p.y(),p.x());
    
      if (pPhi  < fSPhi-halfCarTolerance)            { pPhi += twopi; }
      else if (pPhi > fSPhi+fDPhi+halfCarTolerance)  { pPhi -= twopi; }

      distSPhi = std::fabs( pPhi - fSPhi );       
      distEPhi = std::fabs( pPhi - fSPhi - fDPhi ); 
    }
    else if ( !fRMin )
    {
      distSPhi = 0.; 
      distEPhi = 0.; 
    }
    nPs = G4ThreeVector( sinSPhi, -cosSPhi, 0 );
    nPe = G4ThreeVector( -sinEPhi, cosEPhi, 0 );
  }
  if ( rho > halfCarTolerance ) { nR = G4ThreeVector(p.x()/rho,p.y()/rho,0); }

  if( distRMax <= halfCarTolerance )
  {
    ++noSurfaces;
    sumnorm += nR;
  }
  if( fRMin && (distRMin <= halfCarTolerance) )
  {
    ++noSurfaces;
    sumnorm -= nR;
  }
  if( fDPhi < twopi )   
  {
    if (distSPhi <= halfAngTolerance)  
    {
      ++noSurfaces;
      sumnorm += nPs;
    }
    if (distEPhi <= halfAngTolerance)  
    {
      ++noSurfaces;
      sumnorm += nPe;
    }
  }
  if (distZ <= halfCarTolerance)  
  {
    ++noSurfaces;
    if ( p.z() >= 0.)  { sumnorm += nZ; }
    else               { sumnorm -= nZ; }
  }
  if ( noSurfaces == 0 )
  {
#ifdef G4CSGDEBUG
    G4Exception("G4Tubs::SurfaceNormal(p)", "GeomSolids1002",
                JustWarning, "Point p is not on surface !?" );
    G4int oldprc = G4cout.precision(20);
    G4cout<< "G4Tubs::SN ( "<<p.x()<<", "<<p.y()<<", "<<p.z()<<" ); "
          << G4endl << G4endl;
    G4cout.precision(oldprc) ;
#endif 
     norm = ApproxSurfaceNormal(p);
  }
  else if ( noSurfaces == 1 )  { norm = sumnorm; }
  else                         { norm = sumnorm.unit(); }

  return norm;
}

/////////////////////////////////////////////////////////////////////////////
//
// Algorithm for SurfaceNormal() following the original specification
// for points not on the surface

G4ThreeVector G4Tubs::ApproxSurfaceNormal( const G4ThreeVector& p ) const
{
  ENorm side ;
  G4ThreeVector norm ;
  G4double rho, phi ;
  G4double distZ, distRMin, distRMax, distSPhi, distEPhi, distMin ;

  rho = std::sqrt(p.x()*p.x() + p.y()*p.y()) ;

  distRMin = std::fabs(rho - fRMin) ;
  distRMax = std::fabs(rho - fRMax) ;
  distZ    = std::fabs(std::fabs(p.z()) - fDz) ;

  if (distRMin < distRMax) // First minimum
  {
    if ( distZ < distRMin )
    {
       distMin = distZ ;
       side    = kNZ ;
    }
    else
    {
      distMin = distRMin ;
      side    = kNRMin   ;
    }
  }
  else
  {
    if ( distZ < distRMax )
    {
      distMin = distZ ;
      side    = kNZ   ;
    }
    else
    {
      distMin = distRMax ;
      side    = kNRMax   ;
    }
  }   
  if (!fPhiFullTube  &&  rho ) // Protected against (0,0,z) 
  {
    phi = std::atan2(p.y(),p.x()) ;

    if ( phi < 0 )  { phi += twopi; }

    if ( fSPhi < 0 )
    {
      distSPhi = std::fabs(phi - (fSPhi + twopi))*rho ;
    }
    else
    {
      distSPhi = std::fabs(phi - fSPhi)*rho ;
    }
    distEPhi = std::fabs(phi - fSPhi - fDPhi)*rho ;
                                      
    if (distSPhi < distEPhi) // Find new minimum
    {
      if ( distSPhi < distMin )
      {
        side = kNSPhi ;
      }
    }
    else
    {
      if ( distEPhi < distMin )
      {
        side = kNEPhi ;
      }
    }
  }    
  switch ( side )
  {
    case kNRMin : // Inner radius
    {                      
      norm = G4ThreeVector(-p.x()/rho, -p.y()/rho, 0) ;
      break ;
    }
    case kNRMax : // Outer radius
    {                  
      norm = G4ThreeVector(p.x()/rho, p.y()/rho, 0) ;
      break ;
    }
    case kNZ :    // + or - dz
    {                              
      if ( p.z() > 0 )  { norm = G4ThreeVector(0,0,1) ; }
      else              { norm = G4ThreeVector(0,0,-1); }
      break ;
    }
    case kNSPhi:
    {
      norm = G4ThreeVector(sinSPhi, -cosSPhi, 0) ;
      break ;
    }
    case kNEPhi:
    {
      norm = G4ThreeVector(-sinEPhi, cosEPhi, 0) ;
      break;
    }
    default:      // Should never reach this case ...
    {
      DumpInfo();
      G4Exception("G4Tubs::ApproxSurfaceNormal()",
                  "GeomSolids1002", JustWarning,
                  "Undefined side for valid surface normal to solid.");
      break ;
    }    
  }                
  return norm;
}

////////////////////////////////////////////////////////////////////
//
//
// Calculate distance to shape from outside, along normalised vector
// - return kInfinity if no intersection, or intersection distance <= tolerance
//
// - Compute the intersection with the z planes 
//        - if at valid r, phi, return
//
// -> If point is outer outer radius, compute intersection with rmax
//        - if at valid phi,z return
//
// -> Compute intersection with inner radius, taking largest +ve root
//        - if valid (in z,phi), save intersction
//
//    -> If phi segmented, compute intersections with phi half planes
//        - return smallest of valid phi intersections and
//          inner radius intersection
//
// NOTE:
// - 'if valid' implies tolerant checking of intersection points

G4double G4Tubs::DistanceToIn( const G4ThreeVector& p,
                               const G4ThreeVector& v  ) const
{
  G4double snxt = kInfinity ;      // snxt = default return value
  G4double tolORMin2, tolIRMax2 ;  // 'generous' radii squared
  G4double tolORMax2, tolIRMin2, tolODz, tolIDz ;
  const G4double dRmax = 100.*fRMax;

  // Intersection point variables
  //
  G4double Dist, sd, xi, yi, zi, rho2, inum, iden, cosPsi, Comp ;
  G4double t1, t2, t3, b, c, d ;     // Quadratic solver variables 
  
  // Calculate tolerant rmin and rmax

  if (fRMin > kRadTolerance)
  {
    tolORMin2 = (fRMin - halfRadTolerance)*(fRMin - halfRadTolerance) ;
    tolIRMin2 = (fRMin + halfRadTolerance)*(fRMin + halfRadTolerance) ;
  }
  else
  {
    tolORMin2 = 0.0 ;
    tolIRMin2 = 0.0 ;
  }
  tolORMax2 = (fRMax + halfRadTolerance)*(fRMax + halfRadTolerance) ;
  tolIRMax2 = (fRMax - halfRadTolerance)*(fRMax - halfRadTolerance) ;

  // Intersection with Z surfaces

  tolIDz = fDz - halfCarTolerance ;
  tolODz = fDz + halfCarTolerance ;

  if (std::fabs(p.z()) >= tolIDz)
  {
    if ( p.z()*v.z() < 0 )    // at +Z going in -Z or visa versa
    {
      sd = (std::fabs(p.z()) - fDz)/std::fabs(v.z()) ;  // Z intersect distance

      if(sd < 0.0)  { sd = 0.0; }

      xi   = p.x() + sd*v.x() ;                // Intersection coords
      yi   = p.y() + sd*v.y() ;
      rho2 = xi*xi + yi*yi ;

      // Check validity of intersection

      if ((tolIRMin2 <= rho2) && (rho2 <= tolIRMax2))
      {
        if (!fPhiFullTube && rho2)
        {
          // Psi = angle made with central (average) phi of shape
          //
          inum   = xi*cosCPhi + yi*sinCPhi ;
          iden   = std::sqrt(rho2) ;
          cosPsi = inum/iden ;
          if (cosPsi >= cosHDPhiIT)  { return sd ; }
        }
        else
        {
          return sd ;
        }
      }
    }
    else
    {
      if ( snxt<halfCarTolerance )  { snxt=0; }
      return snxt ;  // On/outside extent, and heading away
                     // -> cannot intersect
    }
  }

  // -> Can not intersect z surfaces
  //
  // Intersection with rmax (possible return) and rmin (must also check phi)
  //
  // Intersection point (xi,yi,zi) on line x=p.x+t*v.x etc.
  //
  // Intersects with x^2+y^2=R^2
  //
  // Hence (v.x^2+v.y^2)t^2+ 2t(p.x*v.x+p.y*v.y)+p.x^2+p.y^2-R^2=0
  //            t1                t2                t3

  t1 = 1.0 - v.z()*v.z() ;
  t2 = p.x()*v.x() + p.y()*v.y() ;
  t3 = p.x()*p.x() + p.y()*p.y() ;

  if ( t1 > 0 )        // Check not || to z axis
  {
    b = t2/t1 ;
    c = t3 - fRMax*fRMax ;
    if ((t3 >= tolORMax2) && (t2<0))   // This also handles the tangent case
    {
      // Try outer cylinder intersection
      //          c=(t3-fRMax*fRMax)/t1;

      c /= t1 ;
      d = b*b - c ;

      if (d >= 0)  // If real root
      {
        sd = c/(-b+std::sqrt(d));
        if (sd >= 0)  // If 'forwards'
        {
          if ( sd>dRmax ) // Avoid rounding errors due to precision issues on
          {               // 64 bits systems. Split long distances and recompute
            G4double fTerm = sd-std::fmod(sd,dRmax);
            sd = fTerm + DistanceToIn(p+fTerm*v,v);
          } 
          // Check z intersection
          //
          zi = p.z() + sd*v.z() ;
          if (std::fabs(zi)<=tolODz)
          {
            // Z ok. Check phi intersection if reqd
            //
            if (fPhiFullTube)
            {
              return sd ;
            }
            else
            {
              xi     = p.x() + sd*v.x() ;
              yi     = p.y() + sd*v.y() ;
              cosPsi = (xi*cosCPhi + yi*sinCPhi)/fRMax ;
              if (cosPsi >= cosHDPhiIT)  { return sd ; }
            }
          }  //  end if std::fabs(zi)
        }    //  end if (sd>=0)
      }      //  end if (d>=0)
    }        //  end if (r>=fRMax)
    else 
    {
      // Inside outer radius :
      // check not inside, and heading through tubs (-> 0 to in)

      if ((t3 > tolIRMin2) && (t2 < 0) && (std::fabs(p.z()) <= tolIDz))
      {
        // Inside both radii, delta r -ve, inside z extent

        if (!fPhiFullTube)
        {
          inum   = p.x()*cosCPhi + p.y()*sinCPhi ;
          iden   = std::sqrt(t3) ;
          cosPsi = inum/iden ;
          if (cosPsi >= cosHDPhiIT)
          {
            // In the old version, the small negative tangent for the point
            // on surface was not taken in account, and returning 0.0 ...
            // New version: check the tangent for the point on surface and 
            // if no intersection, return kInfinity, if intersection instead
            // return sd.
            //
            c = t3-fRMax*fRMax; 
            if ( c<=0.0 )
            {
              return 0.0;
            }
            else
            {
              c = c/t1 ;
              d = b*b-c;
              if ( d>=0.0 )
              {
                snxt = c/(-b+std::sqrt(d)); // using safe solution
                                            // for quadratic equation 
                if ( snxt < halfCarTolerance ) { snxt=0; }
                return snxt ;
              }      
              else
              {
                return kInfinity;
              }
            }
          } 
        }
        else
        {   
          // In the old version, the small negative tangent for the point
          // on surface was not taken in account, and returning 0.0 ...
          // New version: check the tangent for the point on surface and 
          // if no intersection, return kInfinity, if intersection instead
          // return sd.
          //
          c = t3 - fRMax*fRMax; 
          if ( c<=0.0 )
          {
            return 0.0;
          }
          else
          {
            c = c/t1 ;
            d = b*b-c;
            if ( d>=0.0 )
            {
              snxt= c/(-b+std::sqrt(d)); // using safe solution
                                         // for quadratic equation 
              if ( snxt < halfCarTolerance ) { snxt=0; }
              return snxt ;
            }      
            else
            {
              return kInfinity;
            }
          }
        } // end if   (!fPhiFullTube)
      }   // end if   (t3>tolIRMin2)
    }     // end if   (Inside Outer Radius) 
    if ( fRMin )    // Try inner cylinder intersection
    {
      c = (t3 - fRMin*fRMin)/t1 ;
      d = b*b - c ;
      if ( d >= 0.0 )  // If real root
      {
        // Always want 2nd root - we are outside and know rmax Hit was bad
        // - If on surface of rmin also need farthest root

        sd =( b > 0. )? c/(-b - std::sqrt(d)) : (-b + std::sqrt(d));
        if (sd >= -halfCarTolerance)  // check forwards
        {
          // Check z intersection
          //
          if(sd < 0.0)  { sd = 0.0; }
          if ( sd>dRmax ) // Avoid rounding errors due to precision issues seen
          {               // 64 bits systems. Split long distances and recompute
            G4double fTerm = sd-std::fmod(sd,dRmax);
            sd = fTerm + DistanceToIn(p+fTerm*v,v);
          } 
          zi = p.z() + sd*v.z() ;
          if (std::fabs(zi) <= tolODz)
          {
            // Z ok. Check phi
            //
            if ( fPhiFullTube )
            {
              return sd ; 
            }
            else
            {
              xi     = p.x() + sd*v.x() ;
              yi     = p.y() + sd*v.y() ;
              cosPsi = (xi*cosCPhi + yi*sinCPhi)*fInvRmin;
              if (cosPsi >= cosHDPhiIT)
              {
                // Good inner radius isect
                // - but earlier phi isect still possible

                snxt = sd ;
              }
            }
          }        //    end if std::fabs(zi)
        }          //    end if (sd>=0)
      }            //    end if (d>=0)
    }              //    end if (fRMin)
  }

  // Phi segment intersection
  //
  // o Tolerant of points inside phi planes by up to kCarTolerance*0.5
  //
  // o NOTE: Large duplication of code between sphi & ephi checks
  //         -> only diffs: sphi -> ephi, Comp -> -Comp and half-plane
  //            intersection check <=0 -> >=0
  //         -> use some form of loop Construct ?
  //
  if ( !fPhiFullTube )
  {
    // First phi surface (Starting phi)
    //
    Comp    = v.x()*sinSPhi - v.y()*cosSPhi ;
                    
    if ( Comp < 0 )  // Component in outwards normal dirn
    {
      Dist = (p.y()*cosSPhi - p.x()*sinSPhi) ;

      if ( Dist < halfCarTolerance )
      {
        sd = Dist/Comp ;

        if (sd < snxt)
        {
          if ( sd < 0 )  { sd = 0.0; }
          zi = p.z() + sd*v.z() ;
          if ( std::fabs(zi) <= tolODz )
          {
            xi   = p.x() + sd*v.x() ;
            yi   = p.y() + sd*v.y() ;
            rho2 = xi*xi + yi*yi ;

            if ( ( (rho2 >= tolIRMin2) && (rho2 <= tolIRMax2) )
              || ( (rho2 >  tolORMin2) && (rho2 <  tolIRMin2)
                && ( v.y()*cosSPhi - v.x()*sinSPhi >  0 )
                && ( v.x()*cosSPhi + v.y()*sinSPhi >= 0 )     )
              || ( (rho2 > tolIRMax2) && (rho2 < tolORMax2)
                && (v.y()*cosSPhi - v.x()*sinSPhi > 0)
                && (v.x()*cosSPhi + v.y()*sinSPhi < 0) )    )
            {
              // z and r intersections good
              // - check intersecting with correct half-plane
              //
              if ((yi*cosCPhi-xi*sinCPhi) <= halfCarTolerance) { snxt = sd; }
            }
          }
        }
      }    
    }
      
    // Second phi surface (Ending phi)

    Comp    = -(v.x()*sinEPhi - v.y()*cosEPhi) ;
        
    if (Comp < 0 )  // Component in outwards normal dirn
    {
      Dist = -(p.y()*cosEPhi - p.x()*sinEPhi) ;

      if ( Dist < halfCarTolerance )
      {
        sd = Dist/Comp ;

        if (sd < snxt)
        {
          if ( sd < 0 )  { sd = 0; }
          zi = p.z() + sd*v.z() ;
          if ( std::fabs(zi) <= tolODz )
          {
            xi   = p.x() + sd*v.x() ;
            yi   = p.y() + sd*v.y() ;
            rho2 = xi*xi + yi*yi ;
            if ( ( (rho2 >= tolIRMin2) && (rho2 <= tolIRMax2) )
                || ( (rho2 > tolORMin2)  && (rho2 < tolIRMin2)
                  && (v.x()*sinEPhi - v.y()*cosEPhi >  0)
                  && (v.x()*cosEPhi + v.y()*sinEPhi >= 0) )
                || ( (rho2 > tolIRMax2) && (rho2 < tolORMax2)
                  && (v.x()*sinEPhi - v.y()*cosEPhi > 0)
                  && (v.x()*cosEPhi + v.y()*sinEPhi < 0) ) )
            {
              // z and r intersections good
              // - check intersecting with correct half-plane
              //
              if ( (yi*cosCPhi-xi*sinCPhi) >= 0 ) { snxt = sd; }
            }                         //?? >=-halfCarTolerance
          }
        }
      }
    }         //  Comp < 0
  }           //  !fPhiFullTube 
  if ( snxt<halfCarTolerance )  { snxt=0; }
  return snxt ;
}
 
//////////////////////////////////////////////////////////////////
//
// Calculate distance to shape from outside, along normalised vector
// - return kInfinity if no intersection, or intersection distance <= tolerance
//
// - Compute the intersection with the z planes 
//        - if at valid r, phi, return
//
// -> If point is outer outer radius, compute intersection with rmax
//        - if at valid phi,z return
//
// -> Compute intersection with inner radius, taking largest +ve root
//        - if valid (in z,phi), save intersction
//
//    -> If phi segmented, compute intersections with phi half planes
//        - return smallest of valid phi intersections and
//          inner radius intersection
//
// NOTE:
// - Precalculations for phi trigonometry are Done `just in time'
// - `if valid' implies tolerant checking of intersection points
//   Calculate distance (<= actual) to closest surface of shape from outside
// - Calculate distance to z, radial planes
// - Only to phi planes if outside phi extent
// - Return 0 if point inside

G4double G4Tubs::DistanceToIn( const G4ThreeVector& p ) const
{
  G4double safe=0.0, rho, safe1, safe2, safe3 ;
  G4double safePhi, cosPsi ;

  rho   = std::sqrt(p.x()*p.x() + p.y()*p.y()) ;
  safe1 = fRMin - rho ;
  safe2 = rho - fRMax ;
  safe3 = std::fabs(p.z()) - fDz ;

  if ( safe1 > safe2 ) { safe = safe1; }
  else                 { safe = safe2; }
  if ( safe3 > safe )  { safe = safe3; }

  if ( (!fPhiFullTube) && (rho) )
  {
    // Psi=angle from central phi to point
    //
    cosPsi = (p.x()*cosCPhi + p.y()*sinCPhi)/rho ;
    
    if ( cosPsi < cosHDPhi )
    {
      // Point lies outside phi range

      if ( (p.y()*cosCPhi - p.x()*sinCPhi) <= 0 )
      {
        safePhi = std::fabs(p.x()*sinSPhi - p.y()*cosSPhi) ;
      }
      else
      {
        safePhi = std::fabs(p.x()*sinEPhi - p.y()*cosEPhi) ;
      }
      if ( safePhi > safe )  { safe = safePhi; }
    }
  }
  if ( safe < 0 )  { safe = 0; }
  return safe ;
}

//////////////////////////////////////////////////////////////////////////////
//
// Calculate distance to surface of shape from `inside', allowing for tolerance
// - Only Calc rmax intersection if no valid rmin intersection

G4double G4Tubs::DistanceToOut( const G4ThreeVector& p,
                                const G4ThreeVector& v,
                                const G4bool calcNorm,
                                      G4bool* validNorm,
                                      G4ThreeVector* n ) const
{
  ESide side=kNull , sider=kNull, sidephi=kNull ;
  G4double snxt, srd=kInfinity, sphi=kInfinity, pdist ;
  G4double deltaR, t1, t2, t3, b, c, d2, roMin2 ;
  
  // Vars for phi intersection:

  G4double pDistS, compS, pDistE, compE, sphi2, xi, yi, vphi, roi2 ;
 
  // Z plane intersection

  if (v.z() > 0 )
  {
    pdist = fDz - p.z() ;
    if ( pdist > halfCarTolerance )
    {
      snxt = pdist/v.z() ;
      side = kPZ ;
    }
    else
    {
      if (calcNorm)
      {
        *n         = G4ThreeVector(0,0,1) ;
        *validNorm = true ;
      }
      return snxt = 0 ;
    }
  }
  else if ( v.z() < 0 )
  {
    pdist = fDz + p.z() ;

    if ( pdist > halfCarTolerance )
    {
      snxt = -pdist/v.z() ;
      side = kMZ ;
    }
    else
    {
      if (calcNorm)
      {
        *n         = G4ThreeVector(0,0,-1) ;
        *validNorm = true ;
      }
      return snxt = 0.0 ;
    }
  }
  else
  {
    snxt = kInfinity ;    // Travel perpendicular to z axis
    side = kNull;
  }

  // Radial Intersections
  //
  // Find intersection with cylinders at rmax/rmin
  // Intersection point (xi,yi,zi) on line x=p.x+t*v.x etc.
  //
  // Intersects with x^2+y^2=R^2
  //
  // Hence (v.x^2+v.y^2)t^2+ 2t(p.x*v.x+p.y*v.y)+p.x^2+p.y^2-R^2=0
  //
  //            t1                t2                    t3

  t1   = 1.0 - v.z()*v.z() ;      // since v normalised
  t2   = p.x()*v.x() + p.y()*v.y() ;
  t3   = p.x()*p.x() + p.y()*p.y() ;

  if ( snxt > 10*(fDz+fRMax) )  { roi2 = 2*fRMax*fRMax; }
  else  { roi2 = snxt*snxt*t1 + 2*snxt*t2 + t3; }        // radius^2 on +-fDz

  if ( t1 > 0 ) // Check not parallel
  {
    // Calculate srd, r exit distance
     
    if ( (t2 >= 0.0) && (roi2 > fRMax*(fRMax + kRadTolerance)) )
    {
      // Delta r not negative => leaving via rmax

      deltaR = t3 - fRMax*fRMax ;

      // NOTE: Should use rho-fRMax<-kRadTolerance*0.5
      // - avoid sqrt for efficiency

      if ( deltaR < -kRadTolerance*fRMax )
      {
        b     = t2/t1 ;
        c     = deltaR/t1 ;
        d2    = b*b-c;
        if( d2 >= 0 ) { srd = c/( -b - std::sqrt(d2)); }
        else          { srd = 0.; }
        sider = kRMax ;
      }
      else
      {
        // On tolerant boundary & heading outwards (or perpendicular to)
        // outer radial surface -> leaving immediately

        if ( calcNorm ) 
        {
<<<<<<< HEAD
          G4double invRho = FastInverseRxy( p, fInvRmax, kNormTolerance );
          *n         = G4ThreeVector(p.x()*invRho,p.y()*invRho,0) ;
=======
          *n = G4ThreeVector(p.x(), p.y(), 0) ;
          n->setMag(1) ;
>>>>>>> 0ac416ce
          *validNorm = true ;
        }
        return snxt = 0 ; // Leaving by rmax immediately
      }
    }             
    else if ( t2 < 0. ) // i.e.  t2 < 0; Possible rmin intersection
    {
      roMin2 = t3 - t2*t2/t1 ; // min ro2 of the plane of movement 

      if ( fRMin && (roMin2 < fRMin*(fRMin - kRadTolerance)) )
      {
        deltaR = t3 - fRMin*fRMin ;
        b      = t2/t1 ;
        c      = deltaR/t1 ;
        d2     = b*b - c ;

        if ( d2 >= 0 )   // Leaving via rmin
        {
          // NOTE: SHould use rho-rmin>kRadTolerance*0.5
          // - avoid sqrt for efficiency

          if (deltaR > kRadTolerance*fRMin)
          {
            srd = c/(-b+std::sqrt(d2)); 
            sider = kRMin ;
          }
          else
          {
            if ( calcNorm ) {
               *validNorm = false;
            }  // Concave side
            return snxt = 0.0;
          }
        }
        else    // No rmin intersect -> must be rmax intersect
        {
          deltaR = t3 - fRMax*fRMax ;
          c     = deltaR/t1 ;
          d2    = b*b-c;
          if( d2 >=0. )
          {
            srd     = -b + std::sqrt(d2) ;
            sider  = kRMax ;
          }
          else // Case: On the border+t2<kRadTolerance
               //       (v is perpendicular to the surface)
          {
            if (calcNorm)
            {
<<<<<<< HEAD
              G4double invRho = FastInverseRxy( p, fInvRmax, kNormTolerance );
              *n = G4ThreeVector(p.x()*invRho,p.y()*invRho,0) ;               
=======
              *n = G4ThreeVector(p.x(), p.y(), 0) ;
              n->setMag(1) ;
>>>>>>> 0ac416ce
              *validNorm = true ;
            }
            return snxt = 0.0;
          }
        }
      }
      else if ( roi2 > fRMax*(fRMax + kRadTolerance) )
           // No rmin intersect -> must be rmax intersect
      {
        deltaR = t3 - fRMax*fRMax ;
        b      = t2/t1 ;
        c      = deltaR/t1;
        d2     = b*b-c;
        if( d2 >= 0 )
        {
          srd     = -b + std::sqrt(d2) ;
          sider  = kRMax ;
        }
        else // Case: On the border+t2<kRadTolerance
             //       (v is perpendicular to the surface)
        {
          if (calcNorm)
          {
<<<<<<< HEAD
            G4double invRho = FastInverseRxy( p, fInvRmax, kNormTolerance );
            *n = G4ThreeVector(p.x()*invRho,p.y()*invRho,0) ;
=======
            *n = G4ThreeVector(p.x(), p.y(), 0) ;
            n->setMag(1) ;
>>>>>>> 0ac416ce
            *validNorm = true ;
          }
          return snxt = 0.0;
        }
      }
    }
    
    // Phi Intersection

    if ( !fPhiFullTube )
    {
      // add angle calculation with correction 
      // of the difference in domain of atan2 and Sphi
      //
      vphi = std::atan2(v.y(),v.x()) ;
     
      if ( vphi < fSPhi - halfAngTolerance  )             { vphi += twopi; }
      else if ( vphi > fSPhi + fDPhi + halfAngTolerance ) { vphi -= twopi; }


      if ( p.x() || p.y() )  // Check if on z axis (rho not needed later)
      {
        // pDist -ve when inside

        pDistS = p.x()*sinSPhi - p.y()*cosSPhi ;
        pDistE = -p.x()*sinEPhi + p.y()*cosEPhi ;

        // Comp -ve when in direction of outwards normal

        compS = -sinSPhi*v.x() + cosSPhi*v.y() ;
        compE =  sinEPhi*v.x() - cosEPhi*v.y() ;
       
        sidephi = kNull;
        
        if( ( (fDPhi <= pi) && ( (pDistS <= halfCarTolerance)
                              && (pDistE <= halfCarTolerance) ) )
         || ( (fDPhi >  pi) && !((pDistS >  halfCarTolerance)
                              && (pDistE >  halfCarTolerance) ) )  )
        {
          // Inside both phi *full* planes
          
          if ( compS < 0 )
          {
            sphi = pDistS/compS ;
            
            if (sphi >= -halfCarTolerance)
            {
              xi = p.x() + sphi*v.x() ;
              yi = p.y() + sphi*v.y() ;
              
              // Check intersecting with correct half-plane
              // (if not -> no intersect)
              //
              if((std::fabs(xi)<=kCarTolerance)&&(std::fabs(yi)<=kCarTolerance))
              {
                sidephi = kSPhi;
                if (((fSPhi-halfAngTolerance)<=vphi)
                   &&((fSPhi+fDPhi+halfAngTolerance)>=vphi))
                {
                  sphi = kInfinity;
                }
              }
              else if ( yi*cosCPhi-xi*sinCPhi >=0 )
              {
                sphi = kInfinity ;
              }
              else
              {
                sidephi = kSPhi ;
                if ( pDistS > -halfCarTolerance )
                {
                  sphi = 0.0 ; // Leave by sphi immediately
                }    
              }       
            }
            else
            {
              sphi = kInfinity ;
            }
          }
          else
          {
            sphi = kInfinity ;
          }

          if ( compE < 0 )
          {
            sphi2 = pDistE/compE ;
            
            // Only check further if < starting phi intersection
            //
            if ( (sphi2 > -halfCarTolerance) && (sphi2 < sphi) )
            {
              xi = p.x() + sphi2*v.x() ;
              yi = p.y() + sphi2*v.y() ;
              
              if((std::fabs(xi)<=kCarTolerance)&&(std::fabs(yi)<=kCarTolerance))
              {
                // Leaving via ending phi
                //
                if( !((fSPhi-halfAngTolerance <= vphi)
                     &&(fSPhi+fDPhi+halfAngTolerance >= vphi)) )
                {
                  sidephi = kEPhi ;
                  if ( pDistE <= -halfCarTolerance )  { sphi = sphi2 ; }
                  else                                { sphi = 0.0 ;   }
                }
              } 
              else    // Check intersecting with correct half-plane 

              if ( (yi*cosCPhi-xi*sinCPhi) >= 0)
              {
                // Leaving via ending phi
                //
                sidephi = kEPhi ;
                if ( pDistE <= -halfCarTolerance ) { sphi = sphi2 ; }
                else                               { sphi = 0.0 ;   }
              }
            }
          }
        }
        else
        {
          sphi = kInfinity ;
        }
      }
      else
      {
        // On z axis + travel not || to z axis -> if phi of vector direction
        // within phi of shape, Step limited by rmax, else Step =0
               
        if ( (fSPhi - halfAngTolerance <= vphi)
           && (vphi <= fSPhi + fDPhi + halfAngTolerance ) )
        {
          sphi = kInfinity ;
        }
        else
        {
          sidephi = kSPhi ; // arbitrary 
          sphi    = 0.0 ;
        }
      }
      if (sphi < snxt)  // Order intersecttions
      {
        snxt = sphi ;
        side = sidephi ;
      }
    }
    if (srd < snxt)  // Order intersections
    {
      snxt = srd ;
      side = sider ;
    }
  }
  if (calcNorm)
  {
    switch(side)
    {
      case kRMax:
        // Note: returned vector not normalised
        // (divide by fRMax for unit vector)
        //
        xi = p.x() + snxt*v.x() ;
        yi = p.y() + snxt*v.y() ;
        *n = G4ThreeVector(xi, yi, 0) ;
        n->setMag(1) ;
        *validNorm = true ;
        break ;

      case kRMin:
        *validNorm = false ;  // Rmin is inconvex
        break ;

      case kSPhi:
        if ( fDPhi <= pi )
        {
          *n = G4ThreeVector(sinSPhi, -cosSPhi, 0) ;
          n->setMag(1) ;
          *validNorm = true ;
        }
        else
        {
          *validNorm = false ;
        }
        break ;

      case kEPhi:
        if (fDPhi <= pi)
        {
          *n = G4ThreeVector(-sinEPhi, cosEPhi, 0) ;
          n->setMag(1) ;
          *validNorm = true ;
        }
        else
        {
          *validNorm = false ;
        }
        break ;

      case kPZ:
        *n = G4ThreeVector(0,0,1) ;
        *validNorm = true ;
        break ;

      case kMZ:
        *n = G4ThreeVector(0,0,-1) ;
        *validNorm = true ;
        break ;

      default:
        G4cout << G4endl ;
        DumpInfo();
        std::ostringstream message;
        G4int oldprc = message.precision(16);
        message << "Undefined side for valid surface normal to solid."
                << G4endl
                << "Position:"  << G4endl << G4endl
                << "p.x() = "   << p.x()/mm << " mm" << G4endl
                << "p.y() = "   << p.y()/mm << " mm" << G4endl
                << "p.z() = "   << p.z()/mm << " mm" << G4endl << G4endl
                << "Direction:" << G4endl << G4endl
                << "v.x() = "   << v.x() << G4endl
                << "v.y() = "   << v.y() << G4endl
                << "v.z() = "   << v.z() << G4endl << G4endl
                << "Proposed distance :" << G4endl << G4endl
                << "snxt = "    << snxt/mm << " mm" << G4endl ;
        message.precision(oldprc) ;
        G4Exception("G4Tubs::DistanceToOut(p,v,..)", "GeomSolids1002",
                    JustWarning, message);
        break ;
    }
  }
  if ( snxt<halfCarTolerance )  { snxt=0 ; }

  return snxt ;
}

//////////////////////////////////////////////////////////////////////////
//
// Calculate distance (<=actual) to closest surface of shape from inside

G4double G4Tubs::DistanceToOut( const G4ThreeVector& p ) const
{
  G4double safe=0.0, rho, safeR1, safeR2, safeZ, safePhi ;
  rho = std::sqrt(p.x()*p.x() + p.y()*p.y()) ;

#ifdef G4CSGDEBUG
  if( Inside(p) == kOutside )
  {
    G4int oldprc = G4cout.precision(16) ;
    G4cout << G4endl ;
    DumpInfo();
    G4cout << "Position:"  << G4endl << G4endl ;
    G4cout << "p.x() = "   << p.x()/mm << " mm" << G4endl ;
    G4cout << "p.y() = "   << p.y()/mm << " mm" << G4endl ;
    G4cout << "p.z() = "   << p.z()/mm << " mm" << G4endl << G4endl ;
    G4cout.precision(oldprc) ;
    G4Exception("G4Tubs::DistanceToOut(p)", "GeomSolids1002",
                JustWarning, "Point p is outside !?");
  }
#endif

  if ( fRMin )
  {
    safeR1 = rho   - fRMin ;
    safeR2 = fRMax - rho ;
 
    if ( safeR1 < safeR2 ) { safe = safeR1 ; }
    else                   { safe = safeR2 ; }
  }
  else
  {
    safe = fRMax - rho ;
  }
  safeZ = fDz - std::fabs(p.z()) ;

  if ( safeZ < safe )  { safe = safeZ ; }

  // Check if phi divided, Calc distances closest phi plane
  //
  if ( !fPhiFullTube )
  {
    if ( p.y()*cosCPhi-p.x()*sinCPhi <= 0 )
    {
      safePhi = -(p.x()*sinSPhi - p.y()*cosSPhi) ;
    }
    else
    {
      safePhi = (p.x()*sinEPhi - p.y()*cosEPhi) ;
    }
    if (safePhi < safe)  { safe = safePhi ; }
  }
  if ( safe < 0 )  { safe = 0 ; }

  return safe ;  
}

//////////////////////////////////////////////////////////////////////////
//
// Stream object contents to an output stream

G4GeometryType G4Tubs::GetEntityType() const
{
  return G4String("G4Tubs");
}

//////////////////////////////////////////////////////////////////////////
//
// Make a clone of the object
//
G4VSolid* G4Tubs::Clone() const
{
  return new G4Tubs(*this);
}

//////////////////////////////////////////////////////////////////////////
//
// Stream object contents to an output stream

std::ostream& G4Tubs::StreamInfo( std::ostream& os ) const
{
  G4int oldprc = os.precision(16);
  os << "-----------------------------------------------------------\n"
     << "    *** Dump for solid - " << GetName() << " ***\n"
     << "    ===================================================\n"
     << " Solid type: G4Tubs\n"
     << " Parameters: \n"
     << "    inner radius : " << fRMin/mm << " mm \n"
     << "    outer radius : " << fRMax/mm << " mm \n"
     << "    half length Z: " << fDz/mm << " mm \n"
     << "    starting phi : " << fSPhi/degree << " degrees \n"
     << "    delta phi    : " << fDPhi/degree << " degrees \n"
     << "-----------------------------------------------------------\n";
  os.precision(oldprc);

  return os;
}

/////////////////////////////////////////////////////////////////////////
//
// GetPointOnSurface

G4ThreeVector G4Tubs::GetPointOnSurface() const
{
  G4double xRand, yRand, zRand, phi, cosphi, sinphi, chose,
           aOne, aTwo, aThr, aFou;
  G4double rRand;

  aOne = 2.*fDz*fDPhi*fRMax;
  aTwo = 2.*fDz*fDPhi*fRMin;
  aThr = 0.5*fDPhi*(fRMax*fRMax-fRMin*fRMin);
  aFou = 2.*fDz*(fRMax-fRMin);

  phi    = G4RandFlat::shoot(fSPhi, fSPhi+fDPhi);
  cosphi = std::cos(phi);
  sinphi = std::sin(phi);

  rRand  = GetRadiusInRing(fRMin,fRMax);
  
  if( (fSPhi == 0) && (fDPhi == twopi) ) { aFou = 0; }
  
  chose  = G4RandFlat::shoot(0.,aOne+aTwo+2.*aThr+2.*aFou);

  if( (chose >=0) && (chose < aOne) )
  {
    xRand = fRMax*cosphi;
    yRand = fRMax*sinphi;
    zRand = G4RandFlat::shoot(-1.*fDz,fDz);
    return G4ThreeVector  (xRand, yRand, zRand);
  }
  else if( (chose >= aOne) && (chose < aOne + aTwo) )
  {
    xRand = fRMin*cosphi;
    yRand = fRMin*sinphi;
    zRand = G4RandFlat::shoot(-1.*fDz,fDz);
    return G4ThreeVector  (xRand, yRand, zRand);
  }
  else if( (chose >= aOne + aTwo) && (chose < aOne + aTwo + aThr) )
  {
    xRand = rRand*cosphi;
    yRand = rRand*sinphi;
    zRand = fDz;
    return G4ThreeVector  (xRand, yRand, zRand);
  }
  else if( (chose >= aOne + aTwo + aThr) && (chose < aOne + aTwo + 2.*aThr) )
  {
    xRand = rRand*cosphi;
    yRand = rRand*sinphi;
    zRand = -1.*fDz;
    return G4ThreeVector  (xRand, yRand, zRand);
  }
  else if( (chose >= aOne + aTwo + 2.*aThr)
        && (chose < aOne + aTwo + 2.*aThr + aFou) )
  {
    xRand = rRand*cosSPhi;
    yRand = rRand*sinSPhi;
    zRand = G4RandFlat::shoot(-1.*fDz,fDz);
    return G4ThreeVector  (xRand, yRand, zRand);
  }
  else
  {
    xRand = rRand*cosEPhi;
    yRand = rRand*sinEPhi;
    zRand = G4RandFlat::shoot(-1.*fDz,fDz);
    return G4ThreeVector  (xRand, yRand, zRand);
  }
}

///////////////////////////////////////////////////////////////////////////
//
// Methods for visualisation

void G4Tubs::DescribeYourselfTo ( G4VGraphicsScene& scene ) const 
{
  scene.AddSolid (*this) ;
}

G4Polyhedron* G4Tubs::CreatePolyhedron () const 
{
  return new G4PolyhedronTubs (fRMin, fRMax, fDz, fSPhi, fDPhi) ;
}

#endif<|MERGE_RESOLUTION|>--- conflicted
+++ resolved
@@ -1255,13 +1255,13 @@
 
         if ( calcNorm ) 
         {
-<<<<<<< HEAD
+#ifdef HEAD
           G4double invRho = FastInverseRxy( p, fInvRmax, kNormTolerance );
           *n         = G4ThreeVector(p.x()*invRho,p.y()*invRho,0) ;
-=======
+#else
           *n = G4ThreeVector(p.x(), p.y(), 0) ;
           n->setMag(1) ;
->>>>>>> 0ac416ce
+#endif
           *validNorm = true ;
         }
         return snxt = 0 ; // Leaving by rmax immediately
@@ -1311,13 +1311,13 @@
           {
             if (calcNorm)
             {
-<<<<<<< HEAD
+#ifdef HEAD
               G4double invRho = FastInverseRxy( p, fInvRmax, kNormTolerance );
               *n = G4ThreeVector(p.x()*invRho,p.y()*invRho,0) ;               
-=======
+#else
               *n = G4ThreeVector(p.x(), p.y(), 0) ;
               n->setMag(1) ;
->>>>>>> 0ac416ce
+#endif
               *validNorm = true ;
             }
             return snxt = 0.0;
@@ -1341,13 +1341,13 @@
         {
           if (calcNorm)
           {
-<<<<<<< HEAD
+#ifdef HEAD
             G4double invRho = FastInverseRxy( p, fInvRmax, kNormTolerance );
             *n = G4ThreeVector(p.x()*invRho,p.y()*invRho,0) ;
-=======
+#else
             *n = G4ThreeVector(p.x(), p.y(), 0) ;
             n->setMag(1) ;
->>>>>>> 0ac416ce
+#endif
             *validNorm = true ;
           }
           return snxt = 0.0;
