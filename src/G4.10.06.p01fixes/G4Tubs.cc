--- conflicted
+++ resolved
@@ -1255,13 +1255,8 @@
 
         if ( calcNorm ) 
         {
-<<<<<<< HEAD
           G4double invRho = FastInverseRxy( p, fInvRmax, kNormTolerance );
           *n         = G4ThreeVector(p.x()*invRho,p.y()*invRho,0) ;
-=======
-          *n = G4ThreeVector(p.x(), p.y(), 0) ;
-          n->setMag(1) ;
->>>>>>> 90284152
           *validNorm = true ;
         }
         return snxt = 0 ; // Leaving by rmax immediately
@@ -1311,13 +1306,8 @@
           {
             if (calcNorm)
             {
-<<<<<<< HEAD
               G4double invRho = FastInverseRxy( p, fInvRmax, kNormTolerance );
               *n = G4ThreeVector(p.x()*invRho,p.y()*invRho,0) ;               
-=======
-              *n = G4ThreeVector(p.x(), p.y(), 0) ;
-              n->setMag(1) ;
->>>>>>> 90284152
               *validNorm = true ;
             }
             return snxt = 0.0;
@@ -1341,13 +1331,8 @@
         {
           if (calcNorm)
           {
-<<<<<<< HEAD
             G4double invRho = FastInverseRxy( p, fInvRmax, kNormTolerance );
             *n = G4ThreeVector(p.x()*invRho,p.y()*invRho,0) ;
-=======
-            *n = G4ThreeVector(p.x(), p.y(), 0) ;
-            n->setMag(1) ;
->>>>>>> 90284152
             *validNorm = true ;
           }
           return snxt = 0.0;
