//
// ********************************************************************
// * License and Disclaimer                                           *
// *                                                                  *
// * The  Geant4 software  is  copyright of the Copyright Holders  of *
// * the Geant4 Collaboration.  It is provided  under  the terms  and *
// * conditions of the Geant4 Software License,  included in the file *
// * LICENSE and available at  http://cern.ch/geant4/license .  These *
// * include a list of copyright holders.                             *
// *                                                                  *
// * Neither the authors of this software system, nor their employing *
// * institutes,nor the agencies providing financial support for this *
// * work  make  any representation or  warranty, express or implied, *
// * regarding  this  software system or assume any liability for its *
// * use.  Please see the license in the file  LICENSE  and URL above *
// * for the full disclaimer and the limitation of liability.         *
// *                                                                  *
// * This  code  implementation is the result of  the  scientific and *
// * technical work of the GEANT4 collaboration.                      *
// * By using,  copying,  modifying or  distributing the software (or *
// * any work based  on the software)  you  agree  to acknowledge its *
// * use  in  resulting  scientific  publications,  and indicate your *
// * acceptance of all terms of the Geant4 Software license.          *
// ********************************************************************
//
//
//
// ------------------------------------------------------------
//  GEANT 4 class implementation
//
// =======================================================================
// Created:  19 March 1997, J. Apostolakis
// =======================================================================

#include "G4CoupledTransportation.hh"
#include "G4TransportationProcessType.hh"
#include "G4TransportationLogger.hh"

#include "G4PhysicalConstants.hh"
#include "G4SystemOfUnits.hh"
#include "G4ProductionCutsTable.hh"
#include "G4ParticleTable.hh"
#include "G4ChordFinder.hh"
#include "G4Field.hh"
#include "G4FieldTrack.hh"
#include "G4FieldManagerStore.hh"

#include "G4Transportation.hh"    //  In order to use fUseMagneticMoment

class G4VSensitiveDetector;

G4bool G4CoupledTransportation::fSignifyStepInAnyVolume= false;
// This mode must apply to all threads 

G4bool G4CoupledTransportation::fUseMagneticMoment=false;
G4bool G4CoupledTransportation::fUseGravity= false;
G4bool G4CoupledTransportation::fSilenceLooperWarnings= false;
//////////////////////////////////////////////////////////////////////////
//
// Constructor

G4CoupledTransportation::G4CoupledTransportation( G4int verbosity )
  : G4VProcess( G4String("CoupledTransportation"), fTransportation ),
    fTransportEndPosition(0.0, 0.0, 0.0),
    fTransportEndMomentumDir(0.0, 0.0, 0.0),
    fTransportEndKineticEnergy(0.0), 
    fTransportEndSpin(0.0, 0.0, 0.0),
    fMomentumChanged(false), 
    fEndGlobalTimeComputed(false),
    fCandidateEndGlobalTime(0.0),
    fParticleIsLooping( false ),
    fNewTrack( true ),
    fPreviousSftOrigin( 0.,0.,0. ),
    fPreviousMassSafety( 0.0 ),
    fPreviousFullSafety( 0.0 ),
    fMassGeometryLimitedStep( false ), 
    fAnyGeometryLimitedStep( false ), 
    fEndpointDistance( -1.0 ), 
    fSumEnergyKilled( 0.0 ), fMaxEnergyKilled( 0.0 ), 
    fFirstStepInMassVolume( true ),
    fFirstStepInAnyVolume( true )
{
  SetProcessSubType(static_cast<G4int>(COUPLED_TRANSPORTATION));
  SetVerboseLevel(verbosity);

  G4TransportationManager* transportMgr ; 

  transportMgr = G4TransportationManager::GetTransportationManager() ; 

  fMassNavigator = transportMgr->GetNavigatorForTracking() ; 
  fFieldPropagator = transportMgr->GetPropagatorInField() ;
  // fGlobalFieldMgr = transportMgr->GetFieldManager() ;
  fNavigatorId= transportMgr->ActivateNavigator( fMassNavigator ); 
  if( verboseLevel > 0 )
  {
    G4cout << " G4CoupledTransportation constructor: ----- " << G4endl;
    G4cout << " Verbose level is " << verboseLevel << G4endl;
    G4cout << " Navigator Id obtained in G4CoupledTransportation constructor " 
           << fNavigatorId << G4endl;
    G4cout << " Reports First/Last in " 
           << (fSignifyStepInAnyVolume ? " any " : " mass " )
           << " geometry " << G4endl;
  }
  fPathFinder=  G4PathFinder::GetInstance(); 
  fpSafetyHelper = transportMgr->GetSafetyHelper();  // New 

  fpLogger = new G4TransportationLogger("G4Transportation", verbosity);

  SetHighLooperThresholds();
  // Use the old defaults: Warning = 100 MeV, Important = 250 MeV, No Trials = 10;
  
  PushThresholdsToLogger();
  // Should be done by Set methods in SetHighLooperThresholds -- making sure
  
  static G4ThreadLocal G4TouchableHandle* pNullTouchableHandle = 0;
  if ( !pNullTouchableHandle)  { pNullTouchableHandle = new G4TouchableHandle; }
  fCurrentTouchableHandle = *pNullTouchableHandle;
    // Points to (G4VTouchable*) 0

  fAnyFieldExists= DoesAnyFieldExist();
}

//////////////////////////////////////////////////////////////////////////

G4CoupledTransportation::~G4CoupledTransportation()
{
  if( fSumEnergyKilled > 0.0 )
  {
     PrintStatistics( G4cout );
  }
  delete fpLogger;
}

//////////////////////////////////////////////////////////////////////////

void
G4CoupledTransportation::PrintStatistics( std::ostream& outStr) const
{ 
  if( fSumEnergyKilled > 0.0 )
  { 
    outStr << " G4CoupledTransportation: Statistics for looping particles "
           << G4endl;
    outStr << "   Sum of energy of loopers killed: "
           <<  fSumEnergyKilled / MeV << " MeV " << G4endl;
    outStr << "   Max energy of loopers killed: "
           <<  fMaxEnergyKilled / MeV << " MeV " << G4endl;


    outStr << "   Max energy of loopers 'saved':  " << fMaxEnergySaved << G4endl;
    outStr << "   Sum of energy of loopers 'saved': "
           <<  fSumEnergySaved << G4endl;
    outStr << "   Sum of energy of unstable loopers 'saved': "
           << fSumEnergyUnstableSaved << G4endl;
  } 
}

//////////////////////////////////////////////////////////////////////////
//
// Responsibilities:
//    Find whether the geometry limits the Step, and to what length
//    Calculate the new value of the safety and return it.
//    Store the final time, position and momentum.

G4double G4CoupledTransportation::
AlongStepGetPhysicalInteractionLength( const G4Track&  track,
                                             G4double, //  previousStepSize
                                             G4double  currentMinimumStep,
                                             G4double& proposedSafetyForStart,
                                             G4GPILSelection* selection )
{
  G4double geometryStepLength; 
  G4double startMassSafety= 0.0; // estimated safety for start point (mass geometry)
  G4double startFullSafety= 0.0; // estimated safety for start point (all geometries)
  G4double safetyProposal= -1.0; // local copy of proposal 

  G4ThreeVector  EndUnitMomentum ;
  G4double       lengthAlongCurve = 0.0 ;
 
  fParticleIsLooping = false ;

  // Initial actions moved to  StartTrack()   
  // --------------------------------------
  // Note: in case another process changes touchable handle
  //    it will be necessary to add here (for all steps)   
  // fCurrentTouchableHandle = aTrack->GetTouchableHandle();

  // GPILSelection is set to defaule value of CandidateForSelection
  // It is a return value
  //
  *selection = CandidateForSelection ;

  fFirstStepInMassVolume = fNewTrack | fMassGeometryLimitedStep ; 
  fFirstStepInAnyVolume =  fNewTrack | fAnyGeometryLimitedStep ;

#ifdef G4DEBUG_TRANSPORT
  G4cout << "  CoupledTransport::AlongStep GPIL:  "
         << "  1st-step:  any= "  <<fFirstStepInAnyVolume  << " ( geom= "
         << fAnyGeometryLimitedStep << " ) "
         <<           " mass= " << fFirstStepInMassVolume << " ( geom= "
         << fMassGeometryLimitedStep << " ) " 
         << "  newTrack= " << fNewTrack << G4endl;
#endif
  
  // fLastStepInVolume= false;
  fNewTrack = false;

  // Get initial Energy/Momentum of the track
  //
  const G4DynamicParticle*    pParticle  = track.GetDynamicParticle() ;
  const G4ParticleDefinition* pParticleDef   = pParticle->GetDefinition() ;
  G4ThreeVector startMomentumDir       = pParticle->GetMomentumDirection() ;
  G4ThreeVector startPosition          = track.GetPosition() ;
  G4VPhysicalVolume* currentVolume= track.GetVolume(); 

#ifdef G4DEBUG_TRANSPORT
  if( verboseLevel > 1 )
  {
    G4cout << "G4CoupledTransportation::AlongStepGPIL> called in volume " 
           << currentVolume->GetName() << G4endl; 
  }
#endif
  // G4double   theTime        = track.GetGlobalTime() ;

  // The Step Point safety can be limited by other geometries and/or the 
  // assumptions of any process - it's not always the geometrical safety.
  // We calculate the starting point's isotropic safety here.
  //
  G4ThreeVector OriginShift = startPosition - fPreviousSftOrigin ;
  G4double      MagSqShift  = OriginShift.mag2() ;
  startMassSafety = 0.0; 
  startFullSafety= 0.0; 

  // Recall that FullSafety <= MassSafety 
  // Original: if( MagSqShift < sqr(fPreviousMassSafety) ) {
  if( MagSqShift < sqr(fPreviousFullSafety) )
  {
     G4double mag_shift= std::sqrt(MagSqShift); 
     startMassSafety = std::max( (fPreviousMassSafety - mag_shift), 0.0); 
     startFullSafety = std::max( (fPreviousFullSafety - mag_shift), 0.0);
       // Need to be consistent between full safety with Mass safety
       // in order reproduce results in simple case
       // --> use same calculation method

     // Only compute full safety if massSafety > 0.  Else it remains 0
     // startFullSafety = fPathFinder->ComputeSafety( startPosition ); 
  }

  // Is the particle charged or has it a magnetic moment?
  //
  G4double particleCharge = pParticle->GetCharge() ;
  G4double magneticMoment = pParticle->GetMagneticMoment() ;
  G4double       restMass = pParticle->GetMass() ; 

  fMassGeometryLimitedStep = false ; //  Set default - alex
  fAnyGeometryLimitedStep = false; 

  // There is no need to locate the current volume. It is Done elsewhere:
  //   On track construction 
  //   By the tracking, after all AlongStepDoIts, in "Relocation"

  // Check if the particle has a force, EM or gravitational, exerted on it
  //
  G4FieldManager* fieldMgr= nullptr;
  G4bool          fieldExertsForce = false ;

  const G4Field* ptrField= nullptr;

  fieldMgr = fFieldPropagator->FindAndSetFieldManager( track.GetVolume() );
  G4bool eligibleEM = (particleCharge != 0.0)
                   || ( fUseMagneticMoment && (magneticMoment != 0.0) );
  G4bool eligibleGrav =  fUseGravity && (restMass != 0.0) ;

  if( (fieldMgr!=nullptr) && (eligibleEM||eligibleGrav) )
  {
     // Message the field Manager, to configure it for this track
     //
     fieldMgr->ConfigureForTrack( &track );

     // The above call can transition from a null field-ptr oto a finite field.
     // If the field manager has no field ptr, the field is zero 
     // by definition ( = there is no field ! )
     //
     ptrField= fieldMgr->GetDetectorField();
 
     if( ptrField != nullptr)
     { 
        fieldExertsForce = eligibleEM
              || ( eligibleGrav && ptrField->IsGravityActive() );
     }
  }
  G4double momentumMagnitude = pParticle->GetTotalMomentum() ;

  if( fieldExertsForce )
  {
     auto equationOfMotion= fFieldPropagator->GetCurrentEquationOfMotion();
 
     G4ChargeState chargeState(particleCharge, // Charge can change (dynamic)
                               magneticMoment,
                               pParticleDef->GetPDGSpin() );
     if( equationOfMotion )
     {
        equationOfMotion->SetChargeMomentumMass( chargeState,
                                                 momentumMagnitude,
                                                 restMass );
     }
#ifdef G4DEBUG_TRANSPORT
     else
     {
        G4cerr << " ERROR in G4CoupledTransportation> "
               << "Cannot find valid Equation of motion: "      << G4endl;
               << " Unable to pass Charge, Momentum and Mass "  << G4endl;
     }
#endif     
  }

  G4ThreeVector polarizationVec  = track.GetPolarization() ;
  G4FieldTrack  aFieldTrack = G4FieldTrack(startPosition, 
                                           track.GetGlobalTime(), // Lab.
                                           track.GetMomentumDirection(),
                                           track.GetKineticEnergy(),
                                           restMass,
                                           particleCharge, 
                                           polarizationVec, 
                                           pParticleDef->GetPDGMagneticMoment(),
                                           0.0,  // Length along track
                                           pParticleDef->GetPDGSpin() ) ;
  G4int stepNo= track.GetCurrentStepNumber(); 

  ELimited limitedStep; 
  G4FieldTrack endTrackState('a');  //  Default values

  fMassGeometryLimitedStep = false ;    //  default 
  fAnyGeometryLimitedStep  = false ;
  if( currentMinimumStep > 0 )
  {
      G4double newMassSafety= 0.0;     //  temp. for recalculation

      // Do the Transport in the field (non recti-linear)
      //
      lengthAlongCurve = fPathFinder->ComputeStep( aFieldTrack,
                                                   currentMinimumStep, 
                                                   fNavigatorId,
                                                   stepNo,
                                                   newMassSafety,
                                                   limitedStep,
                                                   endTrackState,
                                                   currentVolume ) ;

      G4double newFullSafety= fPathFinder->GetCurrentSafety();  
        // this was estimated already in step above

      if( limitedStep == kUnique || limitedStep == kSharedTransport )
      {
        fMassGeometryLimitedStep = true ;
      }
      
      fAnyGeometryLimitedStep = (fPathFinder->GetNumberGeometriesLimitingStep() != 0);

#ifdef G4DEBUG_TRANSPORT
      if( fMassGeometryLimitedStep && !fAnyGeometryLimitedStep )
      {
        std::ostringstream message;
        message << " ERROR in determining geometries limiting the step" << G4endl;
        message << "  Limiting:  mass=" << fMassGeometryLimitedStep
                << " any= " << fAnyGeometryLimitedStep << G4endl;
        message << "Incompatible conditions - by which geometries was it limited ?";
        G4Exception("G4CoupledTransportation::AlongStepGetPhysicalInteractionLength()", 
                    "PathFinderConfused", FatalException, message); 
      }
#endif

      geometryStepLength = std::min( lengthAlongCurve, currentMinimumStep); 

      // Momentum:  Magnitude and direction can be changed too now ...
      //
      fMomentumChanged         = true ; 
      fTransportEndMomentumDir = endTrackState.GetMomentumDir() ;

      // Remember last safety origin & value.
      fPreviousSftOrigin  = startPosition ;
      fPreviousMassSafety = newMassSafety ;         
      fPreviousFullSafety = newFullSafety ; 
      // fpSafetyHelper->SetCurrentSafety( newFullSafety, startPosition);

#ifdef G4DEBUG_TRANSPORT
      if( verboseLevel > 1 )
      {
        G4cout << "G4Transport:CompStep> " 
               << " called the pathfinder for a new step at " << startPosition
               << " and obtained step = " << lengthAlongCurve << G4endl;
        G4cout << "  New safety (preStep) = " << newMassSafety 
               << " versus precalculated = "  << startMassSafety << G4endl; 
      }
#endif

      // Store as best estimate value
      startMassSafety    = newMassSafety ; 
      startFullSafety    = newFullSafety ; 

      // Get the End-Position and End-Momentum (Dir-ection)
      fTransportEndPosition = endTrackState.GetPosition() ;
      fTransportEndKineticEnergy  = endTrackState.GetKineticEnergy() ; 
  }
  else
  {
      geometryStepLength   = lengthAlongCurve= 0.0 ;
      fMomentumChanged         = false ; 
      // fMassGeometryLimitedStep = false ;   //  --- ???
      // fAnyGeometryLimitedStep = true;
      fTransportEndMomentumDir = track.GetMomentumDirection();
      fTransportEndKineticEnergy  = track.GetKineticEnergy();

      fTransportEndPosition = startPosition;

      endTrackState= aFieldTrack;  // Ensures that time is updated

      // If the step length requested is 0, and we are on a boundary
      //   then a boundary will also limit the step.
      if( startMassSafety == 0.0 )
      {
         fMassGeometryLimitedStep = true ;
         fAnyGeometryLimitedStep = true;
      }
      //   TODO:  Add explicit logical status for being at a boundary
  }
  // G4FieldTrack aTrackState(endTrackState);  

  if( !fieldExertsForce ) 
  { 
      fParticleIsLooping         = false ; 
      fMomentumChanged           = false ; 
      fEndGlobalTimeComputed     = false ; 
  } 
  else 
  { 
      fParticleIsLooping = fFieldPropagator->IsParticleLooping() ;
  
#ifdef G4DEBUG_TRANSPORT
      if( verboseLevel > 1 )
      {
        G4cout << " G4CT::CS End Position = "
               << fTransportEndPosition << G4endl; 
        G4cout << " G4CT::CS End Direction = "
               << fTransportEndMomentumDir << G4endl; 
      }
#endif
      if( fFieldPropagator->GetCurrentFieldManager()->DoesFieldChangeEnergy() )
      {
          // If the field can change energy, then the time must be integrated
          //    - so this should have been updated
          //
          fCandidateEndGlobalTime   = endTrackState.GetLabTimeOfFlight();
          fEndGlobalTimeComputed    = true;
  
          // was ( fCandidateEndGlobalTime != track.GetGlobalTime() );
          // a cleaner way is to have FieldTrack knowing whether time
          // is updated
      }
      else
      {
          // The energy should be unchanged by field transport,
          //    - so the time changed will be calculated elsewhere
          //
          fEndGlobalTimeComputed = false;
  
          // Check that the integration preserved the energy 
          //     -  and if not correct this!
          G4double  startEnergy= track.GetKineticEnergy();
          G4double  endEnergy= fTransportEndKineticEnergy; 
      
          static G4ThreadLocal G4int no_inexact_steps=0; // , no_large_ediff;
          G4double absEdiff = std::fabs(startEnergy- endEnergy);
          if( absEdiff > perMillion * endEnergy )
          {
            no_inexact_steps++;
            // Possible statistics keeping here ...
          }
#ifdef G4VERBOSE
          if( (verboseLevel > 1) && ( absEdiff > perThousand * endEnergy) )
          {
            ReportInexactEnergy(startEnergy, endEnergy); 
          }  // end of if (verboseLevel)
#endif
          // Correct the energy for fields that conserve it
          //  This - hides the integration error
          //       - but gives a better physical answer
          fTransportEndKineticEnergy= track.GetKineticEnergy();
      }
  }

  fEndpointDistance   = (fTransportEndPosition - startPosition).mag() ;
  fTransportEndSpin = endTrackState.GetSpin();

  // Calculate the safety

  safetyProposal= startFullSafety;   // used to be startMassSafety
    // Changed to accomodate processes that cannot update the safety

  // Update safety for the end-point, if becomes negative at the end-point.

  if(   (startFullSafety < fEndpointDistance ) 
        && ( particleCharge != 0.0 ) )  // Only needed to prepare for MSC
   //   && !fAnyGeometryLimitedStep ) // To-Try: No safety update if at boundary
  {
      G4double endFullSafety =
        fPathFinder->ComputeSafety( fTransportEndPosition); 
        // Expected mission -- only mass geometry's safety
        //   fMassNavigator->ComputeSafety( fTransportEndPosition) ;
        // Yet discrete processes only have poststep -- and this cannot 
        //   currently revise the safety  
        //   ==> so we use the all-geometry safety as a precaution

      fpSafetyHelper->SetCurrentSafety( endFullSafety, fTransportEndPosition);
        // Pushing safety to Helper avoids recalculation at this point

      G4ThreeVector centerPt= G4ThreeVector(0.0, 0.0, 0.0);  // Used for return value
      G4double endMassSafety= fPathFinder->ObtainSafety( fNavigatorId, centerPt); 
        //  Retrieves the mass value from PathFinder (it calculated it)

      fPreviousMassSafety = endMassSafety ; 
      fPreviousFullSafety = endFullSafety; 
      fPreviousSftOrigin = fTransportEndPosition ;

      // The convention (Stepping Manager's) is safety from the start point
      //
      safetyProposal = endFullSafety + fEndpointDistance;
          //  --> was endMassSafety
      // Changed to accomodate processes that cannot update the safety

#ifdef G4DEBUG_TRANSPORT 
      G4int prec= G4cout.precision(12) ;
      G4cout << "***CoupledTransportation::AlongStepGPIL ** " << G4endl  ;
      G4cout << "  Revised Safety at endpoint "  << fTransportEndPosition
             << "   give safety values: Mass= " << endMassSafety 
             << "  All= " << endFullSafety << G4endl ; 
      G4cout << "  Adding endpoint distance " << fEndpointDistance 
             << "   to obtain pseudo-safety= " << safetyProposal << G4endl ; 
      G4cout.precision(prec); 
  }  
  else
  {
      G4int prec= G4cout.precision(12) ;
      G4cout << "***CoupledTransportation::AlongStepGPIL ** " << G4endl  ;
      G4cout << "  Quick Safety estimate at endpoint "
             << fTransportEndPosition
             << "   gives safety endpoint value = "
             << startFullSafety - fEndpointDistance
             << "  using start-point value " << startFullSafety 
             << "  and endpointDistance " << fEndpointDistance << G4endl; 
      G4cout.precision(prec); 
#endif
  }          

  proposedSafetyForStart= safetyProposal; 
  fParticleChange.ProposeTrueStepLength(geometryStepLength) ;

  return geometryStepLength ;
}

//////////////////////////////////////////////////////////////////////////

G4VParticleChange*
G4CoupledTransportation::AlongStepDoIt( const G4Track& track,
                                        const G4Step&  stepData )
{
  static G4ThreadLocal G4long noCallsCT_ASDI=0;
  const char *methodName= "AlongStepDoIt";
  
  noCallsCT_ASDI++;

  fParticleChange.Initialize(track) ;
    // sets all its members to the value of corresponding members in G4Track

  //  Code specific for Transport
  //
  fParticleChange.ProposePosition(fTransportEndPosition) ;
  fParticleChange.ProposeMomentumDirection(fTransportEndMomentumDir) ;
  fParticleChange.ProposeEnergy(fTransportEndKineticEnergy) ;
  fParticleChange.SetMomentumChanged(fMomentumChanged) ;

  fParticleChange.ProposePolarization(fTransportEndSpin);
  
  G4double deltaTime = 0.0 ;

  // Calculate  Lab Time of Flight (ONLY if field Equations used it!)
     // G4double endTime   = fCandidateEndGlobalTime;
     // G4double delta_time = endTime - startTime;

  G4double startTime = track.GetGlobalTime() ;
  
  if (!fEndGlobalTimeComputed)
  {
     G4double finalInverseVel= DBL_MAX, initialInverseVel=DBL_MAX; 

     // The time was not integrated .. make the best estimate possible
     //
     G4double finalVelocity   = track.GetVelocity() ;
     if( finalVelocity > 0.0 ) { finalInverseVel= 1.0 / finalVelocity; }
     G4double initialVelocity = stepData.GetPreStepPoint()->GetVelocity() ;
     if( initialVelocity > 0.0 ) { initialInverseVel= 1.0 / initialVelocity; }
     G4double stepLength      = track.GetStepLength() ;

     if (finalVelocity > 0.0)
     {
        // deltaTime = stepLength/finalVelocity ;
        G4double meanInverseVelocity = 0.5
                                     * (initialInverseVel + finalInverseVel);
        deltaTime = stepLength * meanInverseVelocity ;
     }
     else
     {
        deltaTime = stepLength * initialInverseVel ;
      }  //  Could do with better estimate for final step (finalVelocity = 0) ?

     fCandidateEndGlobalTime   = startTime + deltaTime ;
     fParticleChange.ProposeLocalTime(  track.GetLocalTime() + deltaTime) ;
  }
  else
  {
     deltaTime = fCandidateEndGlobalTime - startTime ;
     fParticleChange.ProposeGlobalTime( fCandidateEndGlobalTime ) ;
  }

  // Now Correct by Lorentz factor to get "proper" deltaTime
  
  G4double  restMass       = track.GetDynamicParticle()->GetMass() ;
  G4double deltaProperTime = deltaTime*( restMass/track.GetTotalEnergy() ) ;

  fParticleChange.ProposeProperTime(track.GetProperTime() + deltaProperTime) ;
  // fParticleChange. ProposeTrueStepLength( track.GetStepLength() ) ;

  // If the particle is caught looping or is stuck (in very difficult
  // boundaries) in a magnetic field (doing many steps) THEN this kills it ...
  //
  if ( fParticleIsLooping )
  {
     G4double endEnergy= fTransportEndKineticEnergy;

     const G4ParticleDefinition* particleType= 
         track.GetDynamicParticle() -> GetParticleDefinition();
     G4bool stable = particleType->GetPDGStable();
     
     G4bool candidateForEnd = (endEnergy < fThreshold_Important_Energy) 
                           || (fNoLooperTrials >= fThresholdTrials) ;
                                 
     if( candidateForEnd && stable )
     {
        const G4int electronPDG= 11; // G4Electron::G4Electron()->GetPDGEncoding();
        G4int particlePDG= particleType->GetPDGEncoding();

        // Kill the looping particle 
        //
        fParticleChange.ProposeTrackStatus( fStopAndKill )  ;

        // Simple statistics
        fSumEnergyKilled += endEnergy;
        fSumEnerSqKilled = endEnergy * endEnergy;
        fNumLoopersKilled++;
 
        if( endEnergy > fMaxEnergyKilled ) {
          fMaxEnergyKilled = endEnergy;
          fMaxEnergyKilledPDG = particlePDG; 
        }
        
        if(  particleType->GetPDGEncoding() != electronPDG )
        {
           fSumEnergyKilled_NonElectron += endEnergy;
           fSumEnerSqKilled_NonElectron += endEnergy * endEnergy;
           fNumLoopersKilled_NonElectron++;
           
           if( endEnergy > fMaxEnergyKilled_NonElectron )
           {
              fMaxEnergyKilled_NonElectron = endEnergy;
              fMaxEnergyKilled_NonElecPDG =  particlePDG;
           }
        }

        if( endEnergy > fThreshold_Warning_Energy && ! fSilenceLooperWarnings )           
        {
          fpLogger->ReportLoopingTrack( track, stepData, fNoLooperTrials,
                                        noCallsCT_ASDI, methodName );
        }

        fNoLooperTrials=0; 
      }
      else
      { 
        fNoLooperTrials ++;

        fMaxEnergySaved = std::max( endEnergy, fMaxEnergySaved);
        if( fNoLooperTrials == 1 ) {
          fSumEnergySaved += endEnergy;
          if ( !stable )
             fSumEnergyUnstableSaved += endEnergy;
        }
#ifdef G4VERBOSE
        if( verboseLevel > 2 && ! fSilenceLooperWarnings )           
        {
          G4cout << "  ** G4CoupledTransportation::AlongStepDoIt():"
                 << " Particle is looping but is saved ..."  << G4endl
                 << "   Number of trials (this track) = " << fNoLooperTrials
                 << G4endl
                 << "   Steps by this track: " << track.GetCurrentStepNumber()
                 << G4endl
                 << "   Total no of calls to this method (all tracks) = "
                 << noCallsCT_ASDI << G4endl;
        }
#endif
      }
  }
  else
  { 
      fNoLooperTrials=0; 
  }

  // Another (sometimes better way) is to use a user-limit maximum Step size
  // to alleviate this problem ..
  // Add smooth curved trajectories to particle-change
  //
  // fParticleChange.SetPointerToVectorOfAuxiliaryPoints
  //   (fFieldPropagator->GimmeTrajectoryVectorAndForgetIt() );

  return &fParticleChange ;
}

//////////////////////////////////////////////////////////////////////////
//
//  This ensures that the PostStep action is always called,
//  so that it can do the relocation if it is needed.
// 

G4double G4CoupledTransportation::
PostStepGetPhysicalInteractionLength( const G4Track&,
                                            G4double, // previousStepSize
                                            G4ForceCondition* pForceCond )
{ 
  // Must act as PostStep action -- to relocate particle
  *pForceCond = Forced ;    
  return DBL_MAX ;
}

/////////////////////////////////////////////////////////////////////////////

void G4CoupledTransportation::
ReportMove( G4ThreeVector OldVector, G4ThreeVector NewVector,
            const G4String& Quantity )
{
    G4ThreeVector moveVec = ( NewVector - OldVector );

    G4cerr << G4endl
           << "**************************************************************"
           << G4endl;
    G4cerr << "Endpoint has moved between value expected from TransportEndPosition "
           << " and value from Track in PostStepDoIt. " << G4endl
           << "Change of " << Quantity << " is " << moveVec.mag() / mm
           << " mm long, "
           << " and its vector is " << (1.0/mm) * moveVec << " mm " << G4endl
           << "Endpoint of ComputeStep was " << OldVector
           << " and current position to locate is " << NewVector << G4endl;
}

/////////////////////////////////////////////////////////////////////////////

G4VParticleChange* G4CoupledTransportation::PostStepDoIt( const G4Track& track,
                                                          const G4Step& )
{
  G4TouchableHandle retCurrentTouchable ;   // The one to return

  // Initialize ParticleChange  (by setting all its members equal
  //                             to corresponding members in G4Track)
  // fParticleChange.Initialize(track) ;  // To initialise TouchableChange

  fParticleChange.ProposeTrackStatus(track.GetTrackStatus()) ;

  if( fSignifyStepInAnyVolume )
  {
     fParticleChange.ProposeFirstStepInVolume( fFirstStepInAnyVolume );
  }
  else
  {
     fParticleChange.ProposeFirstStepInVolume( fFirstStepInMassVolume );
  }
  
  // Check that the end position and direction are preserved 
  // since call to AlongStepDoIt

#ifdef G4DEBUG_TRANSPORT
  if( ( verboseLevel > 0 )
     && ((fTransportEndPosition - track.GetPosition()).mag2() >= 1.0e-16) )
  {
     ReportMove( track.GetPosition(), fTransportEndPosition,
                 "End of Step Position" ); 
     G4cerr << " Problem in G4CoupledTransportation::PostStepDoIt " << G4endl; 
  }

  // If the Step was determined by the volume boundary, relocate the particle
  // The pathFinder will know that the geometry limited the step (!?)

  if( verboseLevel > 0 )
  {
     G4cout << " Calling PathFinder::Locate() from " 
            << " G4CoupledTransportation::PostStepDoIt " << G4endl;
     G4cout << "  fAnyGeometryLimitedStep is " << fAnyGeometryLimitedStep
            << G4endl;

  }
#endif

  if(fAnyGeometryLimitedStep)
  {  
    fPathFinder->Locate( track.GetPosition(), 
                         track.GetMomentumDirection(),
                         true); 

    // fCurrentTouchable will now become the previous touchable, 
    // and what was the previous will be freed.
    // (Needed because the preStepPoint can point to the previous touchable)

    fCurrentTouchableHandle= 
      fPathFinder->CreateTouchableHandle( fNavigatorId );

#ifdef G4DEBUG_TRANSPORT
    if( verboseLevel > 0 )
    {
      G4cout << "G4CoupledTransportation::PostStepDoIt --- fNavigatorId = " 
             << fNavigatorId << G4endl;
    }
    if( verboseLevel > 1 )
    {
       G4VPhysicalVolume* vol= fCurrentTouchableHandle->GetVolume(); 
       G4cout << "CHECK !!!!!!!!!!! fCurrentTouchableHandle->GetVolume() = "
              << vol;
       if( vol ) { G4cout << "Name=" << vol->GetName(); }
       G4cout << G4endl;
    }
#endif

    // Check whether the particle is out of the world volume 
    // If so it has exited and must be killed.
    //
    if( fCurrentTouchableHandle->GetVolume() == 0 )
    {
       fParticleChange.ProposeTrackStatus( fStopAndKill ) ;
    }
    retCurrentTouchable = fCurrentTouchableHandle ;
    // fParticleChange.SetTouchableHandle( fCurrentTouchableHandle ) ;
  }
  else                 // fAnyGeometryLimitedStep  is false
  { 
#ifdef G4DEBUG_TRANSPORT
    if( verboseLevel > 1 )
    {
       G4cout << "G4CoupledTransportation::PostStepDoIt -- "
              << " fAnyGeometryLimitedStep  = " << fAnyGeometryLimitedStep  
              << " must be false " << G4endl;
    }
#endif
    // This serves only to move each of the Navigator's location
    //
    // fLinearNavigator->LocateGlobalPointWithinVolume( track.GetPosition() ) ;

    fPathFinder->ReLocate( track.GetPosition() );
                           // track.GetMomentumDirection() ); 

    // Keep the value of the track's current Touchable is retained,
    //  and use it to overwrite the (unset) one in particle change.
    // Expect this must be fCurrentTouchable too
    //   - could it be different, eg at the start of a step ?
    //
    retCurrentTouchable = track.GetTouchableHandle() ;
    // fParticleChange.SetTouchableHandle( track.GetTouchableHandle() ) ;
  }         // endif ( fAnyGeometryLimitedStep ) 

#ifdef G4DEBUG_NAVIGATION  
  G4cout << "  CoupledTransport::AlongStep GPIL:  "
         << " last-step:  any= "  << fAnyGeometryLimitedStep
         << " . ..... x . " 
         <<            " mass= " <<  fMassGeometryLimitedStep
         << G4endl;
#endif
  
  if( fSignifyStepInAnyVolume )
     fParticleChange.ProposeLastStepInVolume(fAnyGeometryLimitedStep);
  else
     fParticleChange.ProposeLastStepInVolume(fMassGeometryLimitedStep);
  
  const G4VPhysicalVolume* pNewVol = retCurrentTouchable->GetVolume() ;
  const G4Material* pNewMaterial   = 0 ;
  const G4VSensitiveDetector* pNewSensitiveDetector   = 0 ;
                                                                                       
  if( pNewVol != 0 )
  {
    pNewMaterial= pNewVol->GetLogicalVolume()->GetMaterial();
    pNewSensitiveDetector= pNewVol->GetLogicalVolume()->GetSensitiveDetector();
  }

  // ( const_cast<G4Material *> pNewMaterial ) ;
  // ( const_cast<G4VSensitiveDetetor *> pNewSensitiveDetector) ;

  fParticleChange.SetMaterialInTouchable( (G4Material *) pNewMaterial ) ;
  fParticleChange.SetSensitiveDetectorInTouchable( (G4VSensitiveDetector *) pNewSensitiveDetector ) ;
    // "temporarily" until Get/Set Material of ParticleChange, 
    // and StepPoint can be made const. 

  const G4MaterialCutsCouple* pNewMaterialCutsCouple = 0;
  if( pNewVol != 0 )
  {
    pNewMaterialCutsCouple=pNewVol->GetLogicalVolume()->GetMaterialCutsCouple();
    if( pNewMaterialCutsCouple!=0 
        && pNewMaterialCutsCouple->GetMaterial()!=pNewMaterial )
      {
        // for parametrized volume
        //
        pNewMaterialCutsCouple = G4ProductionCutsTable::GetProductionCutsTable()
          ->GetMaterialCutsCouple(pNewMaterial,
                                  pNewMaterialCutsCouple->GetProductionCuts());
      }
  }
  fParticleChange.SetMaterialCutsCoupleInTouchable( pNewMaterialCutsCouple );

  // Must always set the touchable in ParticleChange, whether relocated or not
  //
  fParticleChange.SetTouchableHandle(retCurrentTouchable) ;

  return &fParticleChange ;
}

/////////////////////////////////////////////////////////////////////////////
// New method takes over the responsibility to reset the state of 
// G4CoupledTransportation object:
//      - at the start of a new track,  and
//      - on the resumption of a suspended track. 
//
void 
G4CoupledTransportation::StartTracking(G4Track* aTrack)
{

  G4TransportationManager* transportMgr =
    G4TransportationManager::GetTransportationManager();

  // G4VProcess::StartTracking(aTrack);
  fNewTrack= true;
  
  //  The 'initialising' actions
  //     once taken in AlongStepGPIL -- if ( track.GetCurrentStepNumber()==1 )

  // fStartedNewTrack= true; 

  fMassNavigator = transportMgr->GetNavigatorForTracking() ; 
  fNavigatorId= transportMgr->ActivateNavigator( fMassNavigator );

  G4ThreeVector position = aTrack->GetPosition(); 
  G4ThreeVector direction = aTrack->GetMomentumDirection();

  fPathFinder->PrepareNewTrack( position, direction); 
  // This implies a call to fPathFinder->Locate( position, direction ); 

  // Whether field exists should be determined at run level -- TODO
  fAnyFieldExists= DoesAnyFieldExist(); 

  // reset safety value and center
  //
  fPreviousMassSafety  = 0.0 ; 
  fPreviousFullSafety  = 0.0 ; 
  fPreviousSftOrigin = G4ThreeVector(0.,0.,0.) ;
  
  // reset looping counter -- for motion in field  
  fNoLooperTrials= 0; 

  // Must clear this state .. else it depends on last track's value
  //  --> a better solution would set this from state of suspended track TODO ? 
  // Was if( aTrack->GetCurrentStepNumber()==1 ) { .. }

  // ChordFinder reset internal state
  //
<<<<<<< HEAD
  if( fFieldPropagator && fAnyFieldExists )
=======
  if( fFieldPropagator )
>>>>>>> 0ac416ce
  {
     fFieldPropagator->ClearPropagatorState();   
       // Resets safety values, in case of overlaps.  

     G4ChordFinder* chordF= fFieldPropagator->GetChordFinder();
     if( chordF )  { chordF->ResetStepEstimate(); }
  }

  // Clear the chord finders of all fields (ie managers) derived objects
  //
  G4FieldManagerStore* fieldMgrStore = G4FieldManagerStore::GetInstance();
  fieldMgrStore->ClearAllChordFindersState(); 

#ifdef G4DEBUG_TRANSPORT
  if( verboseLevel > 1 )
  {
    G4cout << " Returning touchable handle " << fCurrentTouchableHandle
           << G4endl;
  }
#endif

  // Update the current touchable handle  (from the track's)
  //
  fCurrentTouchableHandle = aTrack->GetTouchableHandle();  
}

/////////////////////////////////////////////////////////////////////////////

void 
G4CoupledTransportation::EndTracking()
{
  G4TransportationManager::GetTransportationManager()->InactivateAll();
  fPathFinder->EndTrack(); 
    // Resets TransportationManager to use ordinary Navigator
}

/////////////////////////////////////////////////////////////////////////////

void
G4CoupledTransportation::
ReportInexactEnergy(G4double startEnergy, G4double endEnergy)
{
  static G4ThreadLocal G4int no_warnings= 0, warnModulo=1,
                             moduloFactor= 10, no_large_ediff= 0; 

  if( std::fabs(startEnergy- endEnergy) > perThousand * endEnergy )
  {
    no_large_ediff ++;
    if( (no_large_ediff% warnModulo) == 0 )
    {
      no_warnings++;
      std::ostringstream message;
      message << "Energy change in Step is above 1^-3 relative value. "
              << G4endl
              << "   Relative change in 'tracking' step = " 
              << std::setw(15) << (endEnergy-startEnergy)/startEnergy
              << G4endl
              << "   Starting E= " << std::setw(12) << startEnergy / MeV
              << " MeV " << G4endl
              << "   Ending   E= " << std::setw(12) << endEnergy   / MeV
              << " MeV " << G4endl
              << "Energy has been corrected -- however, review"
              << " field propagation parameters for accuracy." << G4endl;
      if ( (verboseLevel > 2 ) || (no_warnings<4)
        || (no_large_ediff == warnModulo * moduloFactor) )
      {
        message << "These include EpsilonStepMax(/Min) in G4FieldManager,"
                << G4endl
                << "which determine fractional error per step for integrated quantities."
                << G4endl
                << "Note also the influence of the permitted number of integration steps."
                << G4endl;
      }
      message << "Bad 'endpoint'. Energy change detected and corrected."
              << G4endl
              << "Has occurred already " << no_large_ediff << " times.";
      G4Exception("G4CoupledTransportation::AlongStepGetPIL()", 
                  "EnergyChange", JustWarning, message);
      if( no_large_ediff == warnModulo * moduloFactor )
      {
        warnModulo *= moduloFactor;
      }
    }
  }
}

/////////////////////////////////////////////////////////////////////////////

G4bool G4CoupledTransportation::EnableMagneticMoment(G4bool useMoment)
{
  G4bool lastValue= fUseMagneticMoment;
  fUseMagneticMoment= useMoment;
  G4Transportation::fUseMagneticMoment= useMoment;
  return lastValue;
}

/////////////////////////////////////////////////////////////////////////////
//

G4bool G4CoupledTransportation::EnableGravity(G4bool useGravity)
{
  G4bool lastValue= fUseGravity;
  fUseGravity= useGravity;
  G4Transportation::fUseGravity= useGravity;
  return lastValue;
}

/////////////////////////////////////////////////////////////////////////////
//
//  Supress (or not) warnings about 'looping' particles

void G4CoupledTransportation::SetSilenceLooperWarnings( G4bool val)
{
  fSilenceLooperWarnings= val;  // Flag to *Supress* all 'looper' warnings  
  // G4CoupledTransportation::fSilenceLooperWarnings= val;
}

/////////////////////////////////////////////////////////////////////////////
//
G4bool G4CoupledTransportation::GetSilenceLooperWarnings()
{
  return fSilenceLooperWarnings; 
}

/////////////////////////////////////////////////////////////////////////////
//
void G4CoupledTransportation::SetHighLooperThresholds()
{
  // Setting old 'high' values for thresholds - old values, potentially appropriate
  //   for the energy frontier HEP experiments
  SetThresholdWarningEnergy(    100.0 * CLHEP::MeV );  //  Warn above this energy
  SetThresholdImportantEnergy(  250.0 * CLHEP::MeV );  //  Give a few trial above this E); 

  G4int maxTrials = 10;
  SetThresholdTrials( maxTrials );

  if( verboseLevel )  ReportLooperThresholds();
}

/////////////////////////////////////////////////////////////////////////////
void G4CoupledTransportation::SetLowLooperThresholds() // Values for low-E applications
{
  // These values were the default in Geant4 10.5 - beta
  SetThresholdWarningEnergy(     1.0 * CLHEP::keV ); // Warn above this En
  SetThresholdImportantEnergy(   1.0 * CLHEP::MeV ); // Extra trials above it

  G4int maxTrials = 30; //  A new value - was 10
  SetThresholdTrials( maxTrials );
  
  if( verboseLevel )  ReportLooperThresholds();  
}

/////////////////////////////////////////////////////////////////////////////
//
void
G4CoupledTransportation::ReportMissingLogger( const char* methodName )
{
   const char* message= "Logger object missing from G4CoupledTransportation";
   G4String classAndMethod= G4String("G4CoupledTransportation") + G4String( methodName );
   G4Exception(classAndMethod, "Missing Logger", JustWarning, message);

   if( verboseLevel )  ReportLooperThresholds();  
}

/////////////////////////////////////////////////////////////////////////////
//
void
G4CoupledTransportation::ReportLooperThresholds()
{
   PushThresholdsToLogger();  // To be absolutely certain they are in sync
   fpLogger->ReportLooperThresholds("G4CoupledTransportation");
}<|MERGE_RESOLUTION|>--- conflicted
+++ resolved
@@ -973,11 +973,11 @@
 
   // ChordFinder reset internal state
   //
-<<<<<<< HEAD
+#ifdef HEAD
   if( fFieldPropagator && fAnyFieldExists )
-=======
+#else
   if( fFieldPropagator )
->>>>>>> 0ac416ce
+#endif
   {
      fFieldPropagator->ClearPropagatorState();   
        // Resets safety values, in case of overlaps.  
