--- conflicted
+++ resolved
@@ -771,10 +771,6 @@
 	(pVisAttribs->GetForcedLineSegmentsPerCircle());
     else
       G4Polyhedron::SetNumberOfRotationSteps(fpMP->GetNoOfSides());
-<<<<<<< HEAD
-    const G4Polyhedron* pOriginalPolyhedron = pSol->GetPolyhedron();
-    G4Polyhedron::ResetNumberOfRotationSteps();
-=======
 
     // Special treatment for G4PolyHedra and G4Polycone
 
@@ -812,7 +808,6 @@
 
     const G4Polyhedron* pOriginal = pSol->GetPolyhedron();
     //G4Polyhedron::ResetNumberOfRotationSteps();
->>>>>>> 90284152
 
     if (!pOriginalPolyhedron) {
 
