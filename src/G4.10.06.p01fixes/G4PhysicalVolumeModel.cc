//
// ********************************************************************
// * License and Disclaimer                                           *
// *                                                                  *
// * The  Geant4 software  is  copyright of the Copyright Holders  of *
// * the Geant4 Collaboration.  It is provided  under  the terms  and *
// * conditions of the Geant4 Software License,  included in the file *
// * LICENSE and available at  http://cern.ch/geant4/license .  These *
// * include a list of copyright holders.                             *
// *                                                                  *
// * Neither the authors of this software system, nor their employing *
// * institutes,nor the agencies providing financial support for this *
// * work  make  any representation or  warranty, express or implied, *
// * regarding  this  software system or assume any liability for its *
// * use.  Please see the license in the file  LICENSE  and URL above *
// * for the full disclaimer and the limitation of liability.         *
// *                                                                  *
// * This  code  implementation is the result of  the  scientific and *
// * technical work of the GEANT4 collaboration.                      *
// * By using,  copying,  modifying or  distributing the software (or *
// * any work based  on the software)  you  agree  to acknowledge its *
// * use  in  resulting  scientific  publications,  and indicate your *
// * acceptance of all terms of the Geant4 Software license.          *
// ********************************************************************
//
//
//
// 
// John Allison  31st December 1997.
// Model for physical volumes.

#include "G4PhysicalVolumeModel.hh"

#include "G4VGraphicsScene.hh"
#include "G4VPhysicalVolume.hh"
#include "G4VPVParameterisation.hh"
#include "G4LogicalVolume.hh"
#include "G4VSolid.hh"
#include "G4SubtractionSolid.hh"
#include "G4IntersectionSolid.hh"
#include "G4Material.hh"
#include "G4VisAttributes.hh"
#include "G4BoundingExtentScene.hh"
#include "G4PhysicalVolumeSearchScene.hh"
#include "G4TransportationManager.hh"
#include "G4Polycone.hh"
#include "G4Polyhedra.hh"
#include "G4Polyhedron.hh"
#include "HepPolyhedronProcessor.h"
#include "G4AttDefStore.hh"
#include "G4AttDef.hh"
#include "G4AttValue.hh"
#include "G4UnitsTable.hh"
#include "G4Vector3D.hh"

#include <sstream>
#include <iomanip>

namespace {
  G4int volumeCount = 0;
}

G4PhysicalVolumeModel::G4PhysicalVolumeModel
(G4VPhysicalVolume*            pVPV
 , G4int                       requestedDepth
 , const G4Transform3D&        modelTransformation
 , const G4ModelingParameters* pMP
 , G4bool                      useFullExtent
 , const std::vector<G4PhysicalVolumeNodeID>& baseFullPVPath)
: G4VModel           (modelTransformation,pMP)
, fpTopPV            (pVPV)
, fTopPVCopyNo       (pVPV? pVPV->GetCopyNo(): 0)
, fRequestedDepth    (requestedDepth)
, fUseFullExtent     (useFullExtent)
, fCurrentDepth      (0)
, fpCurrentPV        (fpTopPV)
, fCurrentPVCopyNo   (fpTopPV? fpTopPV->GetCopyNo(): 0)
, fpCurrentLV        (fpTopPV? fpTopPV->GetLogicalVolume(): 0)
, fpCurrentMaterial  (fpCurrentLV? fpCurrentLV->GetMaterial(): 0)
, fpCurrentTransform (const_cast<G4Transform3D*>(&modelTransformation))
, fBaseFullPVPath    (baseFullPVPath)
, fAbort             (false)
, fCurtailDescent    (false)
, fpClippingSolid    (0)
, fClippingMode      (subtraction)
{
  fType = "G4PhysicalVolumeModel";

  if (!fpTopPV) {

    // In some circumstances creating an "empty" G4PhysicalVolumeModel is
    // allowed, so I have supressed the G4Exception below.  If it proves to
    // be a problem we might have to re-instate it, but it is unlikley to
    // be used except by visualisation experts.  See, for example, /vis/list,
    // where it is used simply to get a list of G4AttDefs.
    //    G4Exception
    //    ("G4PhysicalVolumeModel::G4PhysicalVolumeModel",
    //     "modeling0010", FatalException, "Null G4PhysicalVolumeModel pointer.");

    fTopPVName = "NULL";
    fGlobalTag = "Empty";
    fGlobalDescription = "G4PhysicalVolumeModel " + fGlobalTag;

  } else {

    fTopPVName = fpTopPV -> GetName ();
    std::ostringstream oss;
    oss << fpTopPV->GetName() << ':' << fpTopPV->GetCopyNo()
    << " BasePath:" << fBaseFullPVPath;
    fGlobalTag = oss.str();
    fGlobalDescription = "G4PhysicalVolumeModel " + fGlobalTag;
    CalculateExtent ();
  }
}

G4PhysicalVolumeModel::~G4PhysicalVolumeModel ()
{
  delete fpClippingSolid;
}

G4ModelingParameters::PVNameCopyNoPath G4PhysicalVolumeModel::GetPVNameCopyNoPath
(const std::vector<G4PhysicalVolumeNodeID>& path)
{
  G4ModelingParameters::PVNameCopyNoPath PVNameCopyNoPath;
  for (const auto& node: path) {
    PVNameCopyNoPath.push_back
    (G4ModelingParameters::PVNameCopyNo
     (node.GetPhysicalVolume()->GetName(),node.GetCopyNo()));
  }
  return PVNameCopyNoPath;
}

void G4PhysicalVolumeModel::CalculateExtent ()
{
  // To handle paramaterisations, set copy number and compute dimensions
  // to get extent right
  G4VPVParameterisation* pP = fpTopPV -> GetParameterisation ();
  if (pP) {
    fpTopPV -> SetCopyNo (fTopPVCopyNo);
    G4VSolid* solid = pP -> ComputeSolid (fTopPVCopyNo, fpTopPV);
    solid -> ComputeDimensions (pP, fTopPVCopyNo, fpTopPV);
  }
  if (fUseFullExtent) {
    fExtent = fpTopPV -> GetLogicalVolume () -> GetSolid () -> GetExtent ();
  } else {
    // Calculate extent of *drawn* volumes, i.e., ignoring culled, e.g.,
    // invisible volumes, by traversing the whole geometry hierarchy below
    // this physical volume.
    G4BoundingExtentScene beScene(this);
    const G4int tempRequestedDepth = fRequestedDepth;
    const G4Transform3D tempTransform = fTransform;
    const G4ModelingParameters* tempMP = fpMP;
    fRequestedDepth = -1;  // Always search to all depths to define extent.
    fTransform = G4Transform3D();  // Extent is in local cooridinates
    G4ModelingParameters mParams
      (0,      // No default vis attributes needed.
       G4ModelingParameters::wf,  // wireframe (not relevant for this).
       true,   // Global culling.
       true,   // Cull invisible volumes.
       false,  // Density culling.
       0.,     // Density (not relevant if density culling false).
       true,   // Cull daughters of opaque mothers.
       24);    // No of sides (not relevant for this operation).
    fpMP = &mParams;
    DescribeYourselfTo (beScene);
    fExtent = beScene.GetBoundingExtent();
    fpMP = tempMP;
    fTransform = tempTransform;
    fRequestedDepth = tempRequestedDepth;
  }
  G4double radius = fExtent.GetExtentRadius();
  if (radius < 0.) {  // Nothing in the scene - revert to top extent
    fExtent = fpTopPV -> GetLogicalVolume () -> GetSolid () -> GetExtent ();
  }
}

void G4PhysicalVolumeModel::DescribeYourselfTo
(G4VGraphicsScene& sceneHandler)
{
  if (!fpTopPV) G4Exception
    ("G4PhysicalVolumeModel::DescribeYourselfTo",
     "modeling0012", FatalException, "No model.");

  if (!fpMP) G4Exception
    ("G4PhysicalVolumeModel::DescribeYourselfTo",
     "modeling0003", FatalException, "No modeling parameters.");

  G4Transform3D startingTransformation = fTransform;

  volumeCount = 0;

  VisitGeometryAndGetVisReps
    (fpTopPV,
     fRequestedDepth,
     startingTransformation,
     sceneHandler);

//  G4cout
//  << "G4PhysicalVolumeModel::DescribeYourselfTo: volume count: "
//  << volumeCount
//  << G4endl;

  // Reset or clear data...
  fCurrentDepth     = 0;
  fpCurrentPV       = fpTopPV;
  fCurrentPVCopyNo  = fpTopPV->GetCopyNo();
  fpCurrentLV       = fpTopPV->GetLogicalVolume();
  fpCurrentMaterial = fpCurrentLV? fpCurrentLV->GetMaterial(): 0;
  fFullPVPath       = fBaseFullPVPath;
  fDrawnPVPath.clear();
  fAbort            = false;
  fCurtailDescent   = false;
}

G4String G4PhysicalVolumeModel::GetCurrentTag () const
{
  if (fpCurrentPV) {
    std::ostringstream o;
    o << fpCurrentPV -> GetCopyNo ();
    return fpCurrentPV -> GetName () + "." + o.str();
  }
  else {
    return "WARNING: NO CURRENT VOLUME - global tag is " + fGlobalTag;
  }
}

G4String G4PhysicalVolumeModel::GetCurrentDescription () const
{
  return "G4PhysicalVolumeModel " + GetCurrentTag ();
}

void G4PhysicalVolumeModel::VisitGeometryAndGetVisReps
(G4VPhysicalVolume* pVPV,
 G4int requestedDepth,
 const G4Transform3D& theAT,
 G4VGraphicsScene& sceneHandler)
{
  // Visits geometry structure to a given depth (requestedDepth), starting
  //   at given physical volume with given starting transformation and
  //   describes volumes to the scene handler.
  // requestedDepth < 0 (default) implies full visit.
  // theAT is the Accumulated Transformation.

  // Find corresponding logical volume and (later) solid, storing in
  // local variables to preserve re-entrancy.
  G4LogicalVolume* pLV  = pVPV -> GetLogicalVolume ();

  G4VSolid* pSol = nullptr;
  G4Material* pMaterial = nullptr;

  if (!(pVPV -> IsReplicated ())) {
    // Non-replicated physical volume.
    pSol = pLV -> GetSolid ();
    pMaterial = pLV -> GetMaterial ();
    DescribeAndDescend (pVPV, requestedDepth, pLV, pSol, pMaterial,
			theAT, sceneHandler);
  }
  else {
    // Replicated or parametrised physical volume.
    EAxis axis;
    G4int nReplicas;
    G4double width;
    G4double offset;
    G4bool consuming;
    pVPV -> GetReplicationData (axis, nReplicas, width,  offset, consuming);
    G4int nBegin = 0;
    G4int nEnd = nReplicas;
    if (fCurrentDepth == 0) { // i.e., top volume
      nBegin = fTopPVCopyNo;  // Describe only one volume, namely the one
      nEnd = nBegin + 1;      // specified by the given copy number.
    }
    G4VPVParameterisation* pP = pVPV -> GetParameterisation ();
    if (pP) {  // Parametrised volume.
      for (int n = nBegin; n < nEnd; n++) {
	pSol = pP -> ComputeSolid (n, pVPV);
	pP -> ComputeTransformation (n, pVPV);
	pSol -> ComputeDimensions (pP, n, pVPV);
	pVPV -> SetCopyNo (n);
        fCurrentPVCopyNo = n;
	// Create a touchable of current parent for ComputeMaterial.
	// fFullPVPath has not been updated yet so at this point it
	// corresponds to the parent.
	G4PhysicalVolumeModelTouchable parentTouchable(fFullPVPath);
	pMaterial = pP -> ComputeMaterial (n, pVPV, &parentTouchable);
	DescribeAndDescend (pVPV, requestedDepth, pLV, pSol, pMaterial,
			    theAT, sceneHandler);
      }
    }
    else {  // Plain replicated volume.  From geometry_guide.txt...
      // The replica's positions are claculated by means of a linear formula.
      // Replication may occur along:
      // 
      // o Cartesian axes (kXAxis,kYAxis,kZAxis)
      // 
      //   The replications, of specified width have coordinates of
      //   form (-width*(nReplicas-1)*0.5+n*width,0,0) where n=0.. nReplicas-1
      //   for the case of kXAxis, and are unrotated.
      // 
      // o Radial axis (cylindrical polar) (kRho)
      // 
      //   The replications are cons/tubs sections, centred on the origin
      //   and are unrotated.
      //   They have radii of width*n+offset to width*(n+1)+offset
      //                      where n=0..nReplicas-1
      // 
      // o Phi axis (cylindrical polar) (kPhi)
      //   The replications are `phi sections' or wedges, and of cons/tubs form
      //   They have phi of offset+n*width to offset+(n+1)*width where
      //   n=0..nReplicas-1
      // 
      pSol = pLV -> GetSolid ();
      pMaterial = pLV -> GetMaterial ();
      G4ThreeVector originalTranslation = pVPV -> GetTranslation ();
      G4RotationMatrix* pOriginalRotation = pVPV -> GetRotation ();
      G4double originalRMin = 0., originalRMax = 0.;
      if (axis == kRho && pSol->GetEntityType() == "G4Tubs") {
	originalRMin = ((G4Tubs*)pSol)->GetInnerRadius();
	originalRMax = ((G4Tubs*)pSol)->GetOuterRadius();
      }
      G4bool visualisable = true;
      for (int n = nBegin; n < nEnd; n++) {
	G4ThreeVector translation;  // Identity.
	G4RotationMatrix rotation;  // Identity - life enough for visualizing.
	G4RotationMatrix* pRotation = 0;
	switch (axis) {
	default:
	case kXAxis:
	  translation = G4ThreeVector (-width*(nReplicas-1)*0.5+n*width,0,0);
	  break;
	case kYAxis:
	  translation = G4ThreeVector (0,-width*(nReplicas-1)*0.5+n*width,0);
	  break;
	case kZAxis:
	  translation = G4ThreeVector (0,0,-width*(nReplicas-1)*0.5+n*width);
	  break;
	case kRho:
	  if (pSol->GetEntityType() == "G4Tubs") {
	    ((G4Tubs*)pSol)->SetInnerRadius(width*n+offset);
	    ((G4Tubs*)pSol)->SetOuterRadius(width*(n+1)+offset);
	  } else {
	    if (fpMP->IsWarning())
	      G4cout <<
		"G4PhysicalVolumeModel::VisitGeometryAndGetVisReps: WARNING:"
		"\n  built-in replicated volumes replicated in radius for "
		     << pSol->GetEntityType() <<
		"-type\n  solids (your solid \""
		     << pSol->GetName() <<
		"\") are not visualisable."
		     << G4endl;
	    visualisable = false;
	  }
	  break;
	case kPhi:
	  rotation.rotateZ (-(offset+(n+0.5)*width));
	  // Minus Sign because for the physical volume we need the
	  // coordinate system rotation.
	  pRotation = &rotation;
	  break;
	} 
	pVPV -> SetTranslation (translation);
	pVPV -> SetRotation    (pRotation);
	pVPV -> SetCopyNo (n);
        fCurrentPVCopyNo = n;
	if (visualisable) {
	  DescribeAndDescend (pVPV, requestedDepth, pLV, pSol, pMaterial,
			    theAT, sceneHandler);
	}
      }
      // Restore originals...
      pVPV -> SetTranslation (originalTranslation);
      pVPV -> SetRotation    (pOriginalRotation);
      if (axis == kRho && pSol->GetEntityType() == "G4Tubs") {
	((G4Tubs*)pSol)->SetInnerRadius(originalRMin);
	((G4Tubs*)pSol)->SetOuterRadius(originalRMax);
      }
    }
  }
}

void G4PhysicalVolumeModel::DescribeAndDescend
(G4VPhysicalVolume* pVPV,
 G4int requestedDepth,
 G4LogicalVolume* pLV,
 G4VSolid* pSol,
 G4Material* pMaterial,
 const G4Transform3D& theAT,
 G4VGraphicsScene& sceneHandler)
{
  // Maintain useful data members...
  fpCurrentPV = pVPV;
  fCurrentPVCopyNo = pVPV->GetCopyNo();
  fpCurrentLV = pLV;
  fpCurrentMaterial = pMaterial;

  const G4RotationMatrix objectRotation = pVPV -> GetObjectRotationValue ();
  const G4ThreeVector&  translation     = pVPV -> GetTranslation ();
  G4Transform3D theLT (G4Transform3D (objectRotation, translation));

  // Compute the accumulated transformation...
  // Note that top volume's transformation relative to the world
  // coordinate system is specified in theAT == startingTransformation
  // = fTransform (see DescribeYourselfTo), so first time through the
  // volume's own transformation, which is only relative to its
  // mother, i.e., not relative to the world coordinate system, should
  // not be accumulated.
  G4Transform3D theNewAT (theAT);
  if (fCurrentDepth != 0) theNewAT = theAT * theLT;
  fpCurrentTransform = &theNewAT;

  const G4VisAttributes* pVisAttribs = pLV->GetVisAttributes();
  //  If the volume does not have any vis attributes, create it.
  G4VisAttributes* tempVisAtts = nullptr;
  if (!pVisAttribs) {
    tempVisAtts = new G4VisAttributes; // Default value.
    // The user may request /vis/viewer/set/colourByDensity.
    if (fpMP->GetCBDAlgorithmNumber() == 1) {
      // Algorithm 1: 3 parameters: Simple rainbow mapping.
      if (fpMP->GetCBDParameters().size() != 3) {
        G4Exception("G4PhysicalVolumeModelTouchable::DescribeAndDescend",
                    "modeling0014",
                    FatalErrorInArgument,
                    "Algorithm-parameter mismatch for Colour By Density");
      } else {
        const G4double d = pMaterial? pMaterial->GetDensity(): 0.;
        const G4double d0 = fpMP->GetCBDParameters()[0]; // Invisible d < d0.
        const G4double d1 = fpMP->GetCBDParameters()[1]; // Rainbow d0->d1->d2.
        const G4double d2 = fpMP->GetCBDParameters()[2]; // Blue d > d2.
        if (d < d0) { // Density < d0 is invisible.
          tempVisAtts->SetVisibility(false);
        } else { // Intermediate densities are on a spectrum.
          G4double red, green, blue;
          if (d < d1) {
            red = (d1-d)/(d1-d0); green = (d-d0)/(d1-d0); blue = 0.;
          } else if (d < d2) {
            red = 0.; green = (d2-d)/(d2-d1); blue = (d-d1)/(d2-d1);
          } else {  // Density >= d2 is blue.
            red = 0.; green = 0.; blue = 1.;
          }
          tempVisAtts->SetColour(G4Colour(red,green,blue));
        }
      }
    } else if (fpMP->GetCBDAlgorithmNumber() == 2) {
      // Algorithm 2
      // ...etc.
    }
    pVisAttribs = tempVisAtts;
  }
  // From here, can assume pVisAttribs is a valid pointer.  This is necessary
  // because PreAddSolid needs a vis attributes object.

  // Make decision to draw...
  G4bool thisToBeDrawn = true;
  
  // Update full path of physical volumes...
  G4int copyNo = fpCurrentPV->GetCopyNo();
  fFullPVPath.push_back
  (G4PhysicalVolumeNodeID
   (fpCurrentPV,copyNo,fCurrentDepth,*fpCurrentTransform));
  
  // Check if vis attributes are to be modified by a /vis/touchable/set/ command.
  const auto& vams = fpMP->GetVisAttributesModifiers();
  if (vams.size()) {
    // OK, we have some VAMs (Vis Attributes Modifiers).
    for (const auto& vam: vams) {
      const auto& vamPath = vam.GetPVNameCopyNoPath();
      if (vamPath.size() == fFullPVPath.size()) {
        // OK, we have a size match.
        // Check the volume name/copy number path.
        auto iVAMNameCopyNo = vamPath.begin();
        auto iPVNodeId = fFullPVPath.begin();
        for (; iVAMNameCopyNo != vamPath.end(); ++iVAMNameCopyNo, ++iPVNodeId) {
          if (!(
                iVAMNameCopyNo->GetName() ==
                iPVNodeId->GetPhysicalVolume()->GetName() &&
                iVAMNameCopyNo->GetCopyNo() ==
                iPVNodeId->GetPhysicalVolume()->GetCopyNo()
                )) {
            // This path element does NOT match.
            break;
          }
        }
        if (iVAMNameCopyNo == vamPath.end()) {
          // OK, the paths match (the above loop terminated normally).
          // Create a vis atts object for the modified vis atts.
          // It is static so that we may return a reliable pointer to it.
          static G4VisAttributes modifiedVisAtts;
          // Initialise it with the current vis atts and reset the pointer.
          modifiedVisAtts = *pVisAttribs;
          pVisAttribs = &modifiedVisAtts;
          const G4VisAttributes& transVisAtts = vam.GetVisAttributes();
          switch (vam.GetVisAttributesSignifier()) {
            case G4ModelingParameters::VASVisibility:
              modifiedVisAtts.SetVisibility(transVisAtts.IsVisible());
              break;
            case G4ModelingParameters::VASDaughtersInvisible:
              modifiedVisAtts.SetDaughtersInvisible
              (transVisAtts.IsDaughtersInvisible());
              break;
            case G4ModelingParameters::VASColour:
              modifiedVisAtts.SetColour(transVisAtts.GetColour());
              break;
            case G4ModelingParameters::VASLineStyle:
              modifiedVisAtts.SetLineStyle(transVisAtts.GetLineStyle());
              break;
            case G4ModelingParameters::VASLineWidth:
              modifiedVisAtts.SetLineWidth(transVisAtts.GetLineWidth());
              break;
            case G4ModelingParameters::VASForceWireframe:
              if (transVisAtts.IsForceDrawingStyle()) {
                if (transVisAtts.GetForcedDrawingStyle() ==
                    G4VisAttributes::wireframe) {
                  modifiedVisAtts.SetForceWireframe(true);
                }
              }
              break;
            case G4ModelingParameters::VASForceSolid:
              if (transVisAtts.IsForceDrawingStyle()) {
                if (transVisAtts.GetForcedDrawingStyle() ==
                    G4VisAttributes::solid) {
                  modifiedVisAtts.SetForceSolid(true);
                }
              }
              break;
            case G4ModelingParameters::VASForceCloud:
              if (transVisAtts.IsForceDrawingStyle()) {
                if (transVisAtts.GetForcedDrawingStyle() ==
                    G4VisAttributes::cloud) {
                  modifiedVisAtts.SetForceCloud(true);
                }
              }
              break;
            case G4ModelingParameters::VASForceNumberOfCloudPoints:
              modifiedVisAtts.SetForceNumberOfCloudPoints
              (transVisAtts.GetForcedNumberOfCloudPoints());
              break;
            case G4ModelingParameters::VASForceAuxEdgeVisible:
              if (transVisAtts.IsForceAuxEdgeVisible()) {
                modifiedVisAtts.SetForceAuxEdgeVisible
                (transVisAtts.IsForcedAuxEdgeVisible());
              }
              break;
            case G4ModelingParameters::VASForceLineSegmentsPerCircle:
              modifiedVisAtts.SetForceLineSegmentsPerCircle
              (transVisAtts.GetForcedLineSegmentsPerCircle());
              break;
          }
        }
      }
    }
  }

  // There are various reasons why this volume
  // might not be drawn...
  G4bool culling = fpMP->IsCulling();
  G4bool cullingInvisible = fpMP->IsCullingInvisible();
  G4bool markedVisible = pVisAttribs->IsVisible();
  G4bool cullingLowDensity = fpMP->IsDensityCulling();
  G4double density = pMaterial? pMaterial->GetDensity(): 0;
  G4double densityCut = fpMP -> GetVisibleDensity ();

  // 1) Global culling is on....
  if (culling) {
    // 2) Culling of invisible volumes is on...
    if (cullingInvisible) {
      // 3) ...and the volume is marked not visible...
      if (!markedVisible) thisToBeDrawn = false;
    }
    // 4) Or culling of low density volumes is on...
    if (cullingLowDensity) {
      // 5) ...and density is less than cut value...
      if (density < densityCut) thisToBeDrawn = false;
    }
  }
  // 6) The user has asked for all further traversing to be aborted...
  if (fAbort) thisToBeDrawn = false;

#ifdef BYPASS_DRAWING_CLIPPED_VOLUMES

  // Check if a view clipping operation cuts this volume from the scene

  bool thisToBeBypassed = false;
  G4VSolid* pIntersector = fpMP->GetSectionSolid();
  G4VSolid* pSubtractor = fpMP->GetCutawaySolid();
  if (fpClippingSolid) {
    switch (fClippingMode) {
     case subtraction:
       pSubtractor = fpClippingSolid;
       break;
     case intersection:
       pIntersector = fpClippingSolid;
       break;
    }
  }

  G4DisplacedSolid *pClipper;
  if ((pClipper = dynamic_cast<G4DisplacedSolid*>(pIntersector)))
  {
    G4AffineTransform clipAT(pClipper->GetTransform());
    G4AffineTransform currAT(fpCurrentTransform->getRotation().inverse(),
                             fpCurrentTransform->getTranslation());
    G4AffineTransform combAT;
    combAT.Product(currAT,clipAT);
    G4DisplacedSolid pClipped("temporary_to_clip",pSol,combAT);
    G4VisExtent clipper(pClipper->GetConstituentMovedSolid()->GetExtent());
    G4VisExtent clipped(pClipped.GetExtent());
    thisToBeBypassed = (clipper.GetXmax() < clipped.GetXmin())
                    || (clipper.GetXmin() > clipped.GetXmax())
                    || (clipper.GetYmax() < clipped.GetYmin())
                    || (clipper.GetYmin() > clipped.GetYmax())
                    || (clipper.GetZmax() < clipped.GetZmin())
                    || (clipper.GetZmin() > clipped.GetZmax());
  }

  if ((pClipper = dynamic_cast<G4DisplacedSolid*>(pSubtractor)))
  {
    G4AffineTransform clipAT(pClipper->GetTransform());
    G4AffineTransform currAT(fpCurrentTransform->getRotation().inverse(),
                             fpCurrentTransform->getTranslation());
    G4AffineTransform combAT;
    combAT.Product(currAT,clipAT);
    G4DisplacedSolid pClipped("temporary_to_clip",pSol,combAT);
    G4VisExtent clipper(pClipper->GetConstituentMovedSolid()->GetExtent());
    G4VisExtent clipped(pClipped.GetExtent());
    thisToBeBypassed = (clipper.GetXmax() > clipped.GetXmax())
                    && (clipper.GetXmin() < clipped.GetXmin())
                    && (clipper.GetYmax() > clipped.GetYmax())
                    && (clipper.GetYmin() < clipped.GetYmin())
                    && (clipper.GetZmax() > clipped.GetZmax())
                    && (clipper.GetZmin() < clipped.GetZmin());
  }

  thisToBeDrawn = thisToBeDrawn && (! thisToBeBypassed);

#endif

  // Record thisToBeDrawn in path...
  fFullPVPath.back().SetDrawn(thisToBeDrawn);

  if (thisToBeDrawn) {

    // Update path of drawn physical volumes...
    fDrawnPVPath.push_back
      (G4PhysicalVolumeNodeID
       (fpCurrentPV,copyNo,fCurrentDepth,*fpCurrentTransform,thisToBeDrawn));

    if (fpMP->IsExplode() && fDrawnPVPath.size() == 1) {
      // For top-level drawn volumes, explode along radius...
      G4Transform3D centering = G4Translate3D(fpMP->GetExplodeCentre());
      G4Transform3D centred = centering.inverse() * theNewAT;
      G4Scale3D oldScale;
      G4Rotate3D oldRotation;
      G4Translate3D oldTranslation;
      centred.getDecomposition(oldScale, oldRotation, oldTranslation);
      G4double explodeFactor = fpMP->GetExplodeFactor();
      G4Translate3D newTranslation =
	G4Translate3D(explodeFactor * oldTranslation.dx(),
		      explodeFactor * oldTranslation.dy(),
		      explodeFactor * oldTranslation.dz());
      theNewAT = centering * newTranslation * oldRotation * oldScale;
    }

    volumeCount++;
    DescribeSolid (theNewAT, pSol, pVisAttribs, sceneHandler);

  }

  // Make decision to draw daughters, if any.  There are various
  // reasons why daughters might not be drawn...

  // First, reasons that do not depend on culling policy...
  G4int nDaughters = pLV->GetNoDaughters();
#ifdef BYPASS_DRAWING_CLIPPED_VOLUMES
  G4bool daughtersToBeDrawn = ! thisToBeBypassed;
#else
  G4bool daughtersToBeDrawn = true;
#endif
  // 1) There are no daughters...
  if (!nDaughters) daughtersToBeDrawn = false;
  // 2) We are at the limit if requested depth...
  else if (requestedDepth == 0) daughtersToBeDrawn = false;
  // 3) The user has asked for all further traversing to be aborted...
  else if (fAbort) daughtersToBeDrawn = false;
  // 4) The user has asked that the descent be curtailed...
  else if (fCurtailDescent) daughtersToBeDrawn = false;

  // Now, reasons that depend on culling policy...
  else {
    G4bool daughtersInvisible = pVisAttribs->IsDaughtersInvisible();
    // Culling of covered daughters request.  This is computed in
    // G4VSceneHandler::CreateModelingParameters() depending on view
    // parameters...
    G4bool cullingCovered = fpMP->IsCullingCovered();
    G4bool surfaceDrawing =
      fpMP->GetDrawingStyle() == G4ModelingParameters::hsr ||
      fpMP->GetDrawingStyle() == G4ModelingParameters::hlhsr;    
    if (pVisAttribs->IsForceDrawingStyle()) {
      switch (pVisAttribs->GetForcedDrawingStyle()) {
      default:
      case G4VisAttributes::wireframe: surfaceDrawing = false; break;
      case G4VisAttributes::solid: surfaceDrawing = true; break;
      }
    }
    G4bool opaque = pVisAttribs->GetColour().GetAlpha() >= 1.;
    // 5) Global culling is on....
    if (culling) {
      // 6) ..and culling of invisible volumes is on...
      if (cullingInvisible) {
	// 7) ...and the mother requests daughters invisible
	if (daughtersInvisible) daughtersToBeDrawn = false;
      }
      // 8) Or culling of covered daughters is requested...
      if (cullingCovered) {
	// 9) ...and surface drawing is operating...
	if (surfaceDrawing) {
	  // 10) ...but only if mother is visible...
	  if (thisToBeDrawn) {
	    // 11) ...and opaque...
	      if (opaque) daughtersToBeDrawn = false;
	  }
	}
      }
    }
  }

  if (daughtersToBeDrawn) {
    for (G4int iDaughter = 0; iDaughter < nDaughters; iDaughter++) {
      // Store daughter pVPV in local variable ready for recursion...
      G4VPhysicalVolume* pDaughterVPV = pLV -> GetDaughter (iDaughter);
      // Descend the geometry structure recursively...
      fCurrentDepth++;
      VisitGeometryAndGetVisReps
	(pDaughterVPV, requestedDepth - 1, theNewAT, sceneHandler);
      fCurrentDepth--;
    }
  }

  delete tempVisAtts;

  // Reset for normal descending of next volume at this level...
  fCurtailDescent = false;

  // Pop item from paths physical volumes...
  fFullPVPath.pop_back();
  if (thisToBeDrawn) {
    fDrawnPVPath.pop_back();
  }
}

void G4PhysicalVolumeModel::DescribeSolid
(const G4Transform3D& theAT,
 G4VSolid* pSol,
 const G4VisAttributes* pVisAttribs,
 G4VGraphicsScene& sceneHandler)
{
  G4DisplacedSolid* pSectionSolid = fpMP->GetSectionSolid();
  G4DisplacedSolid* pCutawaySolid = fpMP->GetCutawaySolid();

  if (!fpClippingSolid && !pSectionSolid && !pCutawaySolid) {

    sceneHandler.PreAddSolid (theAT, *pVisAttribs);
    pSol -> DescribeYourselfTo (sceneHandler);  // Standard treatment.
    sceneHandler.PostAddSolid ();

  } else {

    // Clipping, etc., performed by Boolean operations.

    // First, get polyhedron for current solid...
    if (pVisAttribs->IsForceLineSegmentsPerCircle())
      G4Polyhedron::SetNumberOfRotationSteps
	(pVisAttribs->GetForcedLineSegmentsPerCircle());
    else
      G4Polyhedron::SetNumberOfRotationSteps(fpMP->GetNoOfSides());
<<<<<<< HEAD
    const G4Polyhedron* pOriginalPolyhedron = pSol->GetPolyhedron();
    G4Polyhedron::ResetNumberOfRotationSteps();
=======

    // Special treatment for G4PolyHedra and G4Polycone

    G4Polyhedra *polyhedr = dynamic_cast<G4Polyhedra*>(pSol);
    G4Polycone *polycone = dynamic_cast<G4Polycone*>(pSol);
    if (polyhedr) {
      G4PolyhedraHistorical pars(*polyhedr->GetOriginalParameters());
      for (int p=1; p < pars.Num_z_planes; ++p) {
        if (pars.Z_values[p] <= pars.Z_values[p-1])
          pars.Z_values[p] = pars.Z_values[p] + 1e-3;
      }
      G4String visname(pSol->GetName() + "_visual");
      pSol = new G4Polyhedra(visname, pars.Start_angle, 
                                      pars.Opening_angle, 
                                      pars.numSide,
                                      pars.Num_z_planes,
                                      pars.Z_values,
                                      pars.Rmin,
                                      pars.Rmax);
    }
    else if (polycone) {
      G4PolyconeHistorical pars(*polycone->GetOriginalParameters());
      for (int p=1; p < pars.Num_z_planes; ++p) {
        if (pars.Z_values[p] <= pars.Z_values[p-1])
          pars.Z_values[p] = pars.Z_values[p] + 1e-3;
      }
      G4String visname(pSol->GetName() + "_visual");
      pSol = new G4Polycone(visname, pars.Start_angle, 
                                     pars.Opening_angle, 
                                     pars.Num_z_planes,
                                     pars.Z_values,
                                     pars.Rmin,
                                     pars.Rmax);
    }

    const G4Polyhedron* pOriginal = pSol->GetPolyhedron();
    //G4Polyhedron::ResetNumberOfRotationSteps();
>>>>>>> 0ac416ce

    if (!pOriginalPolyhedron) {

      if (fpMP->IsWarning())
	G4cout <<
	  "WARNING: G4PhysicalVolumeModel::DescribeSolid: solid\n  \""
	       << pSol->GetName() <<
	  "\" has no polyhedron.  Cannot by clipped."
	       << G4endl;
      pSol -> DescribeYourselfTo (sceneHandler);  // Standard treatment.

    } else {

      G4VSolid* pResultantSolid = 0;

      if (fpClippingSolid) {
	switch (fClippingMode) {
	default:
	case subtraction:
	  pResultantSolid = new G4SubtractionSolid
	    ("subtracted_clipped_solid", pSol, fpClippingSolid, theAT.inverse());
	  break;
	case intersection:
	  pResultantSolid = new G4IntersectionSolid
	    ("intersected_clipped_solid", pSol, fpClippingSolid, theAT.inverse());
	  break;
	}
      }

      if (pSectionSolid) {
	pResultantSolid = new G4IntersectionSolid
	  ("sectioned_solid", pSol, pSectionSolid, theAT.inverse());
      }

      if (pCutawaySolid) {
        // Follow above...
	pResultantSolid = new G4SubtractionSolid
	  ("cutaway_solid", pSol, pCutawaySolid, theAT.inverse());
      }

      const G4Polyhedron* pResultantPolyhedron = pResultantSolid->GetPolyhedron();
      if (!pResultantPolyhedron) {
        if (fpMP->IsWarning())
          G4cout <<
          "WARNING: G4PhysicalVolumeModel::DescribeSolid: resultant polyhedron for"
          "\n  solid \"" << pSol->GetName() <<
          "\" not defined due to error during Boolean processing."
          << G4endl;
      } else {
        // It seems that if the sectioning solid does not intersect the
        // original solid the Boolean Processor returns the original
        // polyhedron, or a copy thereof. We do not want it.
        // Check the number of facets, etc. If same, ignore.
        // What we need from the Boolean Processor is a null pointer or a
        // null polyhedron. It seems to return the original or a copy of it.
        if (pResultantPolyhedron->GetNoFacets() == pOriginalPolyhedron->GetNoFacets())
          // This works in most cases but I still get a box in test202 with
          // /vis/viewer/set/sectionPlane on 0 0 0 m 0.1 0.1 1
        {
          pResultantPolyhedron = nullptr;
        }
      }

      if (pResultantPolyhedron) {
        // Finally, draw polyhedron...
        sceneHandler.BeginPrimitives(theAT);
        sceneHandler.AddPrimitive(*pResultantPolyhedron);
        sceneHandler.EndPrimitives();
      }

      delete pResultantSolid;
    }
  }
}

G4bool G4PhysicalVolumeModel::Validate (G4bool warn)
{
  G4TransportationManager* transportationManager =
    G4TransportationManager::GetTransportationManager ();

  size_t nWorlds = transportationManager->GetNoWorlds();

  G4bool found = false;

  std::vector<G4VPhysicalVolume*>::iterator iterWorld =
    transportationManager->GetWorldsIterator();
  for (size_t i = 0; i < nWorlds; ++i, ++iterWorld) {
    G4VPhysicalVolume* world = (*iterWorld);
    if (!world) break; // This can happen if geometry has been cleared/destroyed.
    // The idea now is to seek a PV with the same name and copy no
    // in the hope it's the same one!!
    G4PhysicalVolumeModel searchModel (world);
    G4int verbosity = 0;  // Suppress messages from G4PhysicalVolumeSearchScene.
    G4PhysicalVolumeSearchScene searchScene
      (&searchModel, fTopPVName, fTopPVCopyNo, verbosity);
    G4ModelingParameters mp;  // Default modeling parameters for this search.
    mp.SetDefaultVisAttributes(fpMP? fpMP->GetDefaultVisAttributes(): 0);
    searchModel.SetModelingParameters (&mp);
    searchModel.DescribeYourselfTo (searchScene);
    G4VPhysicalVolume* foundVolume = searchScene.GetFoundVolume ();
    if (foundVolume) {
      if (foundVolume != fpTopPV && warn) {
	G4cout <<
	  "G4PhysicalVolumeModel::Validate(): A volume of the same name and"
	  "\n  copy number (\""
	       << fTopPVName << "\", copy " << fTopPVCopyNo
	       << ") still exists and is being used."
	  "\n  But it is not the same volume you originally specified"
	  "\n  in /vis/scene/add/."
	       << G4endl;
      }
      fpTopPV = foundVolume;
      CalculateExtent ();
      found = true;
    }
  }
  if (found) return true;
  else {
    if (warn) {
      G4cout <<
	"G4PhysicalVolumeModel::Validate(): No volume of name and"
	"\n  copy number (\""
	     << fTopPVName << "\", copy " << fTopPVCopyNo
	     << ") exists."
	     << G4endl;
    }
    return false;
  }
}

const std::map<G4String,G4AttDef>* G4PhysicalVolumeModel::GetAttDefs() const
{
    G4bool isNew;
    std::map<G4String,G4AttDef>* store
      = G4AttDefStore::GetInstance("G4PhysicalVolumeModel", isNew);
    if (isNew) {
      (*store)["PVPath"] =
      G4AttDef("PVPath","Physical Volume Path","Physics","","G4String");
      (*store)["BasePVPath"] =
      G4AttDef("BasePVPath","Base Physical Volume Path","Physics","","G4String");
      (*store)["LVol"] =
	G4AttDef("LVol","Logical Volume","Physics","","G4String");
      (*store)["Solid"] =
	G4AttDef("Solid","Solid Name","Physics","","G4String");
      (*store)["EType"] =
	G4AttDef("EType","Entity Type","Physics","","G4String");
      (*store)["DmpSol"] =
	G4AttDef("DmpSol","Dump of Solid properties","Physics","","G4String");
      (*store)["LocalTrans"] =
    G4AttDef("LocalTrans","Local transformation of volume","Physics","","G4String");
      (*store)["GlobalTrans"] =
    G4AttDef("GlobalTrans","Global transformation of volume","Physics","","G4String");
      (*store)["Material"] =
	G4AttDef("Material","Material Name","Physics","","G4String");
      (*store)["Density"] =
	G4AttDef("Density","Material Density","Physics","G4BestUnit","G4double");
      (*store)["State"] =
	G4AttDef("State","Material State (enum undefined,solid,liquid,gas)","Physics","","G4String");
      (*store)["Radlen"] =
	G4AttDef("Radlen","Material Radiation Length","Physics","G4BestUnit","G4double");
      (*store)["Region"] =
	G4AttDef("Region","Cuts Region","Physics","","G4String");
      (*store)["RootRegion"] =
	G4AttDef("RootRegion","Root Region (0/1 = false/true)","Physics","","G4bool");
    }
  return store;
}

static std::ostream& operator<< (std::ostream& o, const G4Transform3D t)
{
  using namespace std;

  G4Scale3D sc;
  G4Rotate3D r;
  G4Translate3D tl;
  t.getDecomposition(sc, r, tl);

  const int w = 10;

  // Transformation itself
  o << setw(w) << t.xx() << setw(w) << t.xy() << setw(w) << t.xz() << setw(w) << t.dx() << endl;
  o << setw(w) << t.yx() << setw(w) << t.yy() << setw(w) << t.yz() << setw(w) << t.dy() << endl;
  o << setw(w) << t.zx() << setw(w) << t.zy() << setw(w) << t.zz() << setw(w) << t.dz() << endl;

  // Translation
  o << "= translation:" << endl;
  o << setw(w) << tl.dx() << setw(w) << tl.dy() << setw(w) << tl.dz() << endl;

  // Rotation
  o << "* rotation:" << endl;
  o << setw(w) << r.xx() << setw(w) << r.xy() << setw(w) << r.xz() << endl;
  o << setw(w) << r.yx() << setw(w) << r.yy() << setw(w) << r.yz() << endl;
  o << setw(w) << r.zx() << setw(w) << r.zy() << setw(w) << r.zz() << endl;

  // Scale
  o << "* scale:" << endl;
  o << setw(w) << sc.xx() << setw(w) << sc.yy() << setw(w) << sc.zz() << endl;

  // Transformed axes
  o << "Transformed axes:" << endl;
  o << "x': " << r * G4Vector3D(1., 0., 0.) << endl;
  o << "y': " << r * G4Vector3D(0., 1., 0.) << endl;
  o << "z': " << r * G4Vector3D(0., 0., 1.) << endl;

  return o;
}

std::vector<G4AttValue>* G4PhysicalVolumeModel::CreateCurrentAttValues() const
{
  std::vector<G4AttValue>* values = new std::vector<G4AttValue>;

  if (!fpCurrentLV) {
     G4Exception
        ("G4PhysicalVolumeModel::CreateCurrentAttValues",
         "modeling0004",
         JustWarning,
         "Current logical volume not defined.");
     return values;
  }

  std::ostringstream oss; oss << fFullPVPath;
  values->push_back(G4AttValue("PVPath", oss.str(),""));
  oss.str(""); oss << fBaseFullPVPath;
  values->push_back(G4AttValue("BasePVPath", oss.str(),""));
  values->push_back(G4AttValue("LVol", fpCurrentLV->GetName(),""));
  G4VSolid* pSol = fpCurrentLV->GetSolid();
  values->push_back(G4AttValue("Solid", pSol->GetName(),""));
  values->push_back(G4AttValue("EType", pSol->GetEntityType(),""));
  oss.str(""); oss << '\n' << *pSol;
  values->push_back(G4AttValue("DmpSol", oss.str(),""));
  const G4RotationMatrix localRotation = fpCurrentPV->GetObjectRotationValue();
  const G4ThreeVector& localTranslation = fpCurrentPV->GetTranslation();
  oss.str(""); oss << '\n' << G4Transform3D(localRotation,localTranslation);
  values->push_back(G4AttValue("LocalTrans", oss.str(),""));
  oss.str(""); oss << '\n' << *fpCurrentTransform;
  values->push_back(G4AttValue("GlobalTrans", oss.str(),""));
  G4String matName = fpCurrentMaterial? fpCurrentMaterial->GetName(): G4String("No material");
  values->push_back(G4AttValue("Material", matName,""));
  G4double matDensity = fpCurrentMaterial? fpCurrentMaterial->GetDensity(): 0.;
  values->push_back(G4AttValue("Density", G4BestUnit(matDensity,"Volumic Mass"),""));
  G4State matState = fpCurrentMaterial? fpCurrentMaterial->GetState(): kStateUndefined;
  oss.str(""); oss << matState;
  values->push_back(G4AttValue("State", oss.str(),""));
  G4double matRadlen = fpCurrentMaterial? fpCurrentMaterial->GetRadlen(): 0.;
  values->push_back(G4AttValue("Radlen", G4BestUnit(matRadlen,"Length"),""));
  G4Region* region = fpCurrentLV->GetRegion();
  G4String regionName = region? region->GetName(): G4String("No region");
  values->push_back(G4AttValue("Region", regionName,""));
  oss.str(""); oss << fpCurrentLV->IsRootRegion();
  values->push_back(G4AttValue("RootRegion", oss.str(),""));
  return values;
}

G4bool G4PhysicalVolumeModel::G4PhysicalVolumeNodeID::operator<
  (const G4PhysicalVolumeModel::G4PhysicalVolumeNodeID& right) const
{
  if (fpPV < right.fpPV) return true;
  if (fpPV == right.fpPV) {
    if (fCopyNo < right.fCopyNo) return true;
    if (fCopyNo == right.fCopyNo)
      return fNonCulledDepth < right.fNonCulledDepth;
  }
  return false;
}

std::ostream& operator<<
  (std::ostream& os, const G4PhysicalVolumeModel::G4PhysicalVolumeNodeID& node)
{
  G4VPhysicalVolume* pPV = node.GetPhysicalVolume();
  if (pPV) {
    os << pPV->GetName()
       << ' ' << node.GetCopyNo()
//       << '[' << node.GetNonCulledDepth() << ']'
//       << ':' << node.GetTransform()
    ;
//    os << " (";
//    if (!node.GetDrawn()) os << "not ";
//    os << "drawn)";
  } else {
    os << " (Null node)";
  }
  return os;
}

std::ostream& operator<<
(std::ostream& os, const std::vector<G4PhysicalVolumeModel::G4PhysicalVolumeNodeID>& path)
{
  if (path.empty()) {
    os << " TOP";
  } else {
    for (const auto& nodeID: path) {
      os << ' ' << nodeID;
    }
  }
  return os;
}

G4PhysicalVolumeModel::G4PhysicalVolumeModelTouchable::G4PhysicalVolumeModelTouchable
(const std::vector<G4PhysicalVolumeNodeID>& fullPVPath):
  fFullPVPath(fullPVPath) {}

const G4ThreeVector& G4PhysicalVolumeModel::G4PhysicalVolumeModelTouchable::GetTranslation(G4int depth) const
{
  size_t i = fFullPVPath.size() - depth - 1;
  if (i >= fFullPVPath.size()) {
    G4Exception("G4PhysicalVolumeModelTouchable::GetTranslation",
		"modeling0005",
		FatalErrorInArgument,
		"Index out of range. Asking for non-existent depth");
  }
  static G4ThreeVector tempTranslation;
  tempTranslation = fFullPVPath[i].GetTransform().getTranslation();
  return tempTranslation;
}

const G4RotationMatrix* G4PhysicalVolumeModel::G4PhysicalVolumeModelTouchable::GetRotation(G4int depth) const
{
  size_t i = fFullPVPath.size() - depth - 1;
  if (i >= fFullPVPath.size()) {
    G4Exception("G4PhysicalVolumeModelTouchable::GetRotation",
		"modeling0006",
		FatalErrorInArgument,
		"Index out of range. Asking for non-existent depth");
  }
  static G4RotationMatrix tempRotation;
  tempRotation = fFullPVPath[i].GetTransform().getRotation();
  return &tempRotation;
}

G4VPhysicalVolume* G4PhysicalVolumeModel::G4PhysicalVolumeModelTouchable::GetVolume(G4int depth) const
{
  size_t i = fFullPVPath.size() - depth - 1;
  if (i >= fFullPVPath.size()) {
    G4Exception("G4PhysicalVolumeModelTouchable::GetVolume",
		"modeling0007",
		FatalErrorInArgument,
		"Index out of range. Asking for non-existent depth");
  }
  return fFullPVPath[i].GetPhysicalVolume();
}

G4VSolid* G4PhysicalVolumeModel::G4PhysicalVolumeModelTouchable::GetSolid(G4int depth) const
{
  size_t i = fFullPVPath.size() - depth - 1;
  if (i >= fFullPVPath.size()) {
    G4Exception("G4PhysicalVolumeModelTouchable::GetSolid",
		"modeling0008",
		FatalErrorInArgument,
		"Index out of range. Asking for non-existent depth");
  }
  return fFullPVPath[i].GetPhysicalVolume()->GetLogicalVolume()->GetSolid();
}

G4int G4PhysicalVolumeModel::G4PhysicalVolumeModelTouchable::GetReplicaNumber(G4int depth) const
{
  size_t i = fFullPVPath.size() - depth - 1;
  if (i >= fFullPVPath.size()) {
    G4Exception("G4PhysicalVolumeModelTouchable::GetReplicaNumber",
		"modeling0009",
		FatalErrorInArgument,
		"Index out of range. Asking for non-existent depth");
  }
  return fFullPVPath[i].GetCopyNo();
}<|MERGE_RESOLUTION|>--- conflicted
+++ resolved
@@ -771,10 +771,6 @@
 	(pVisAttribs->GetForcedLineSegmentsPerCircle());
     else
       G4Polyhedron::SetNumberOfRotationSteps(fpMP->GetNoOfSides());
-<<<<<<< HEAD
-    const G4Polyhedron* pOriginalPolyhedron = pSol->GetPolyhedron();
-    G4Polyhedron::ResetNumberOfRotationSteps();
-=======
 
     // Special treatment for G4PolyHedra and G4Polycone
 
@@ -810,9 +806,12 @@
                                      pars.Rmax);
     }
 
-    const G4Polyhedron* pOriginal = pSol->GetPolyhedron();
+    const G4Polyhedron* pOriginalPolyhedron = pSol->GetPolyhedron();
+#ifdef HEAD
+    G4Polyhedron::ResetNumberOfRotationSteps();
+#else
     //G4Polyhedron::ResetNumberOfRotationSteps();
->>>>>>> 0ac416ce
+#endif
 
     if (!pOriginalPolyhedron) {
 
