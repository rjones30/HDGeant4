//
// GlueXSteppingAction class header
//
// author: richard.t.jones at uconn.edu
// version: may 12, 2012

#include "GlueXSteppingAction.hh"
#include "GlueXUserOptions.hh"
#include "GlueXPrimaryGeneratorAction.hh"
#include "GlueXUserEventInformation.hh"
#include "GlueXUserTrackInformation.hh"
#include "G4ParallelWorldProcess.hh"
#include "G4SystemOfUnits.hh"
#include "G4RunManager.hh"
#include "G4Threading.hh"
#include "G4Event.hh"
#include "G4Decay.hh"

#include <stdio.h>
#include <exception>
#include <map>

//#define VERBOSE_PRINTOUT_OF_GAMMA_PROCESSES 1
#include "G4Gamma.hh"

#define BACKGROUND_PROFILING 1
#if BACKGROUND_PROFILING
#include <TFile.h>
#include <TTree.h>
TFile *bgprofiles_file = 0;
std::map<int, TTree*> bgprofiles;
#endif

G4Mutex GlueXSteppingAction::fMutex = G4MUTEX_INITIALIZER;
int GlueXSteppingAction::fStopTracksInCollimator = 0;
int GlueXSteppingAction::fSaveTrajectories = 0;

GlueXSteppingAction::GlueXSteppingAction()
{
   G4AutoLock barrier(&fMutex);
   GlueXUserOptions *user_opts = GlueXUserOptions::GetInstance();
   if (user_opts == 0) {
      G4cerr << "Error in GlueXSteppingAction constructor - "
             << "GlueXUserOptions::GetInstance() returns null, "
             << "cannot continue." << G4endl;
      exit(-1);
   }

   std::map<int,double> showersInCol;
   if (user_opts->Find("SHOWERSINCOL", showersInCol)) {
      fStopTracksInCollimator = (showersInCol[1] == 0);
   }
   else {
      fStopTracksInCollimator = 0;
   }

   std::map<int,int> trajectories;
   if (user_opts->Find("TRAJECTORIES", trajectories)) {
      fSaveTrajectories = trajectories[1];
   }
   else {
      fSaveTrajectories = 0;
  }

#if BACKGROUND_PROFILING
   if (bgprofiles_file == 0) {
      bgprofiles_file = new TFile("bgprofiles.root", "recreate");
   }
#endif

}

GlueXSteppingAction::GlueXSteppingAction(const GlueXSteppingAction &src)
{}

GlueXSteppingAction::~GlueXSteppingAction()
{
#if BACKGROUND_PROFILING
   G4AutoLock barrier(&fMutex);
   if (bgprofiles_file) {
      std::map<int, TTree*>::iterator iter;
      for (iter = bgprofiles.begin(); iter != bgprofiles.end(); ++iter) {
         iter->second->Write();
      }
      delete bgprofiles_file;
      bgprofiles_file = 0;
   }
#endif
}

void GlueXSteppingAction::UserSteppingAction(const G4Step* step)
{
#ifdef VERBOSE_PRINTOUT_OF_GAMMA_PROCESSES
    // Get the current track
    G4Track* track = step->GetTrack();

    // Get the particle type
    G4ParticleDefinition* particle = track->GetDefinition();

    // Only print information for gamma particles
    if (particle == G4Gamma::GammaDefinition()) {
        // Get the process manager of the gamma particle
        G4ProcessManager* processManager = particle->GetProcessManager();
        if (processManager) {
            G4ProcessVector* processVector = processManager->GetProcessList();
            G4int numProcesses = processVector->size();

            // Print the current step number and particle information
            G4cout << "Track ID: " << track->GetTrackID()
                   << " | Step Number: " << track->GetCurrentStepNumber()
                   << " | Gamma particle" << G4endl;

            // Loop over all processes
            for (G4int i = 0; i < numProcesses; i++) {
                G4VProcess* process = (*processVector)[i];

                // Get the physical interaction length (GPIL) for each process
				G4ForceCondition forced;
                G4double gpil = process->PostStepGetPhysicalInteractionLength(*track, step->GetStepLength(), &forced);
                
                G4cout << "  Process: " << process->GetProcessName()
                       << " | GPIL: " << gpil / mm << " mm" 
                       << " | forced: " << ((forced == InActivated)? "InActivated" : (forced == Forced)? "Forced" : (forced == NotForced)? "NotForced" :
                                            (forced == Conditionally)? "Conditionally" : (forced == ExclusivelyForced)? "ExclusivelyForced" :
                                            (forced == StronglyForced)? "StronglyForced" : "(unknown code)") << G4endl;
            }
        }
    }
#else
   G4Track *track = (G4Track*)step->GetTrack();
#endif
   const G4Event *event = G4RunManager::GetRunManager()
                                      ->GetCurrentEvent();
   GlueXUserEventInformation *eventinfo = (GlueXUserEventInformation*)
                                          event->GetUserInformation();
   GlueXUserTrackInformation *trackinfo;
   trackinfo = (GlueXUserTrackInformation*)track->GetUserInformation();
   const G4Step *hyperstep = G4ParallelWorldProcess::GetHyperStep();
   G4VPhysicalVolume *pvol = hyperstep->GetPostStepPoint()->GetPhysicalVolume();

   // Kill tracks at entry to primary collimator or active collimator
   // if this was asked for in the control file.
   if (fStopTracksInCollimator) {
      if (pvol && (pvol->GetName() == "INSU" ||
                   pvol->GetName() == "PCTT" ||
                   pvol->GetName() == "PCPB") )
      {
         track->SetTrackStatus(fStopAndKill);
      }
   }

   // Kill tracks when they enter the walls / ceiling / floor,
   // otherwise a lot of time is spent showering in the walls.
   if (pvol && (pvol->GetName() == "World")) {
      track->SetTrackStatus(fStopAndKill);
   }

   // Post new vertices to the MC record for primary particle decays
   if (trackinfo) {
      int primeID = trackinfo->GetGlueXTrackID();
      if (primeID > 0) {
         const G4VProcess* process;
         process = step->GetPostStepPoint()->GetProcessDefinedStep();
         if (process && process->GetProcessType() == fDecay) {
            G4TrackVector &secondary = *(G4TrackVector*)
                                        step->GetSecondaryInCurrentStep();
            G4TrackVector::iterator iter;
            G4TrackVector decaySecondaries;
            for (iter = secondary.begin(); iter != secondary.end(); ++iter) {
               if ((*iter)->GetCreatorProcess()->GetProcessType() == fDecay) {
                  int newID = eventinfo->AssignNextGlueXTrackID();
                  trackinfo = new GlueXUserTrackInformation();
                  if (eventinfo) {
                     trackinfo->SetGlueXTrackID(newID);
                  }
                  (*iter)->SetUserInformation(trackinfo);
                  decaySecondaries.push_back(*iter);
               }
            }
            if (eventinfo and decaySecondaries.size() > 0) {
               int mech[2];
               char *cmech = (char*)mech;
               snprintf(cmech, 5, "%c%c%c%c", 'D', 'C', 'A', 'Y');
               eventinfo->AddSecondaryVertex(decaySecondaries, primeID, mech[0]);
            }
         }
      }
   }
 
   // Post new vertices to the MC record for Klong conversions
   if (trackinfo) {
      const G4VProcess* process;
      process = step->GetPostStepPoint()->GetProcessDefinedStep();
      if (process && process->GetProcessName() == "KlongConversion") {
         G4TrackVector &secondary = *(G4TrackVector*)
                                     step->GetSecondaryInCurrentStep();
         G4TrackVector::iterator iter;
         G4TrackVector decaySecondaries;
         for (iter = secondary.begin(); iter != secondary.end(); ++iter) {
            int newID = eventinfo->AssignNextGlueXTrackID();
            trackinfo = new GlueXUserTrackInformation();
            if (eventinfo) {
               trackinfo->SetGlueXTrackID(newID);
            }
            (*iter)->SetUserInformation(trackinfo);
            decaySecondaries.push_back(*iter);
         }
         if (eventinfo and decaySecondaries.size() > 0) {
            int mech[2];
            char *cmech = (char*)mech;
            snprintf(cmech, 5, "%c%c%c%c", 'C', 'O', 'N', 'V');
            eventinfo->AddSecondaryVertex(decaySecondaries, 1, mech[0]);
         }
      }
   }
 
   // Save mc trajectory information if requested
   if (fSaveTrajectories) {
      eventinfo->AddMCtrajectoryPoint(*step, fSaveTrajectories);
   }

#if BACKGROUND_PROFILING

//  The following defines a ROOT tree containing information on particle 
//  type, energy, position, polarization, and at what virtual detector the 
//  particle passes through. These virtual detectors are filled with air
//  and are called "DETx" where x is an index currently between 1 and 8,
//  stored in the tree as integer element "det".  The Xint[i] arrays
//  contain the record of the vertices in the interaction sequence leading
//  to the detected particle, where i=0 refers to the birth vertex of the
//  ptype particle itself, i=1 to its immediate ancestor, and so on.

   const int mint_max = 999;
   struct profiler_row_t {
      int run;                   // run number
      int event;                 // event number
      float totE;                // total energy (GeV)
      float time;                // global tracking time at det
      float x[7];                // x,y,z,p,px/p,py/y,pz/p (cm, GeV)
      float ppol;                // polarization (if any)
      float xspot[2];            // x,y of primary vertex (cm)
      int ptype;                 // particle type (G3 code)
      int det;                   // index of detected volume
      int mint;                  // interaction history depth
      float xint[mint_max][3];   // x,y,z of ancestor birthplace (cm)
      float tint[mint_max];      // global time of ancestor birth (ns)
      int pint[mint_max];        // particle type of ancestor (G3 code)
   };
   static struct profiler_row_t prow[256];

<<<<<<< HEAD
   int id = G4Threading::G4GetThreadId() + 1;
   assert(id < 256);

   std::string pname;
   pname = step->GetPostStepPoint()->GetProcessDefinedStep()->GetProcessName();
   if (track->GetCurrentStepNumber() == 1 || pname == "compt") {
=======
   struct parent_history_t {
      int parent_id;
      float xint[3];
      float tint;
      int pint;
   };
   static std::map<int, struct parent_history_t> parent_history[256];

   int id = G4Threading::G4GetThreadId() + 1;
   assert(id < 256);

   if (track->GetCurrentStepNumber() == 1) {
>>>>>>> 005bcd21
      int trackId = track->GetTrackID();
      int parentId = track->GetParentID();
      G4StepPoint *point = step->GetPreStepPoint();
      const G4ThreeVector &pos = point->GetPosition();
      if (parentId == 0) {
         prow[id].xspot[0] = pos[0]/cm;
         prow[id].xspot[1] = pos[1]/cm;
<<<<<<< HEAD
      }
      double t0 = point->GetGlobalTime()/ns;
      double x0[3] = {pos[0], pos[1], pos[2]};
      int pdgcode = track->GetDynamicParticle()->GetPDGcode();
      int g3type = GlueXPrimaryGeneratorAction::ConvertPdgToGeant3(pdgcode);
      int nstep = track->GetCurrentStepNumber();
      if (nstep > 1) {
	 parentId = trackId * 10000 + nstep;
         const GlueXUserEventInformation::parent_history_t *ph;
         ph = eventinfo->GetParentHistory(trackId);
         eventinfo->SetParentHistory(parentId, ph->parent_id, 
			             ph->g3type, (double*)ph->x0, ph->t0);
      }
      eventinfo->SetParentHistory(trackId, parentId, g3type, x0, t0);
=======
         parent_history[id].clear();
      }
      parent_history[id][trackId].parent_id = parentId;
      parent_history[id][trackId].xint[0] = pos[0]/cm;
      parent_history[id][trackId].xint[1] = pos[1]/cm;
      parent_history[id][trackId].xint[2] = pos[2]/cm;
      parent_history[id][trackId].tint = point->GetGlobalTime()/ns;
      int pdgcode = track->GetDynamicParticle()->GetPDGcode();
      int g3type = GlueXPrimaryGeneratorAction::ConvertPdgToGeant3(pdgcode);
      parent_history[id][trackId].pint = g3type;
>>>>>>> 005bcd21
   }

   int det=0;
   if (pvol == 0)
      det = 0;
   else if (pvol->GetName() == "DET1")
      det = 1;
   else if (pvol->GetName() == "DET2")
      det = 2;
   else if (pvol->GetName() == "DET3")
      det = 3;
   else if (pvol->GetName() == "DET4")
      det = 4;
   else if (pvol->GetName() == "DET5")
      det = 5;
   else if (pvol->GetName() == "DET6")
      det = 6;
   else if (pvol->GetName() == "DET7")
      det = 7;
   else if (pvol->GetName() == "DET8")
      det = 8;
   else
      det = 0;

   TTree *proftree;
   if (det > 0) {
      G4AutoLock barrier(&fMutex);
      try {
         proftree = bgprofiles.at(det);
      }
      catch(std::out_of_range &err) {
         std::stringstream names;
         names << "det" << det;
         std::stringstream titles;
         titles << "hits in virtual detector " << det;
         proftree = new TTree(names.str().c_str(), titles.str().c_str());
         proftree->Branch("run", &prow[0].run, "run/I");
         proftree->Branch("event", &prow[0].event, "event/I");
         proftree->Branch("totE", &prow[0].totE, "totE/F");
         proftree->Branch("time", &prow[0].time, "time/F");
         proftree->Branch("x", &prow[0].x[0], "x[7]/F");
         proftree->Branch("ppol", &prow[0].ppol, "ppol/F");
         proftree->Branch("xspot", &prow[0].xspot[0], "xspot[2]/F");
         proftree->Branch("ptype", &prow[0].ptype, "ptype/I");
         proftree->Branch("det", &prow[0].det, "det/I");
         proftree->Branch("mint", &prow[0].mint, "mint/I");
         proftree->Branch("xint", &prow[0].xint[0][0], "xint[mint][3]/F");
         proftree->Branch("tint", &prow[0].tint[0], "tint[mint]/F");
         proftree->Branch("pint", &prow[0].pint[0], "pint[mint]/I");
         bgprofiles[det] = proftree;
      }
      G4StepPoint *point = step->GetPostStepPoint();
      const G4ThreeVector &pos = point->GetPosition();
      const G4ThreeVector &mom = point->GetMomentum();
      const G4ThreeVector &pol = point->GetPolarization();
      double pmag = mom.mag();
      double Etot = point->GetTotalEnergy();
      int pdgcode = track->GetDynamicParticle()->GetPDGcode();
      int g3type = GlueXPrimaryGeneratorAction::ConvertPdgToGeant3(pdgcode);
      prow[0].run = eventinfo->GetRunNo();
      prow[0].event = eventinfo->GetEventNo();
      prow[0].totE = Etot/GeV;
      prow[0].time = point->GetGlobalTime()/ns;
      prow[0].x[0] = pos[0]/cm;
      prow[0].x[1] = pos[1]/cm;
      prow[0].x[2] = pos[2]/cm;
      prow[0].x[3] = mom[0]/pmag;
      prow[0].x[4] = mom[1]/pmag;
      prow[0].x[5] = mom[2]/pmag;
      prow[0].x[6] = pmag/GeV;
      prow[0].ppol= pol.mag();
      prow[0].xspot[0] = prow[id].xspot[0];
      prow[0].xspot[1] = prow[id].xspot[1];
      prow[0].ptype = g3type;
      prow[0].det = det;
      int trackId = track->GetTrackID();
      for (int i=0; i < mint_max; ++i) {
<<<<<<< HEAD
         const struct GlueXUserEventInformation::parent_history_t*
                      history = eventinfo->GetParentHistory(trackId);
	 if (history == 0)
            break;
         prow[0].pint[i] = history->g3type;
         prow[0].xint[i][0] = history->x0[0]/cm;
         prow[0].xint[i][1] = history->x0[1]/cm;
         prow[0].xint[i][2] = history->x0[2]/cm;
         prow[0].tint[i] = history->t0/ns;
         prow[0].mint = i + 1;
         trackId = history->parent_id;
=======
         prow[0].xint[i][0] = parent_history[id][trackId].xint[0];
         prow[0].xint[i][1] = parent_history[id][trackId].xint[1];
         prow[0].xint[i][2] = parent_history[id][trackId].xint[2];
         prow[0].tint[i] = parent_history[id][trackId].tint;
         prow[0].pint[i] = parent_history[id][trackId].pint;
         prow[0].mint = i + 1;
         trackId = parent_history[id][trackId].parent_id;
         if (trackId == 0)
            break;
>>>>>>> 005bcd21
      }
      proftree->Fill();
   }

#endif

}<|MERGE_RESOLUTION|>--- conflicted
+++ resolved
@@ -248,14 +248,6 @@
    };
    static struct profiler_row_t prow[256];
 
-<<<<<<< HEAD
-   int id = G4Threading::G4GetThreadId() + 1;
-   assert(id < 256);
-
-   std::string pname;
-   pname = step->GetPostStepPoint()->GetProcessDefinedStep()->GetProcessName();
-   if (track->GetCurrentStepNumber() == 1 || pname == "compt") {
-=======
    struct parent_history_t {
       int parent_id;
       float xint[3];
@@ -268,7 +260,6 @@
    assert(id < 256);
 
    if (track->GetCurrentStepNumber() == 1) {
->>>>>>> 005bcd21
       int trackId = track->GetTrackID();
       int parentId = track->GetParentID();
       G4StepPoint *point = step->GetPreStepPoint();
@@ -276,22 +267,6 @@
       if (parentId == 0) {
          prow[id].xspot[0] = pos[0]/cm;
          prow[id].xspot[1] = pos[1]/cm;
-<<<<<<< HEAD
-      }
-      double t0 = point->GetGlobalTime()/ns;
-      double x0[3] = {pos[0], pos[1], pos[2]};
-      int pdgcode = track->GetDynamicParticle()->GetPDGcode();
-      int g3type = GlueXPrimaryGeneratorAction::ConvertPdgToGeant3(pdgcode);
-      int nstep = track->GetCurrentStepNumber();
-      if (nstep > 1) {
-	 parentId = trackId * 10000 + nstep;
-         const GlueXUserEventInformation::parent_history_t *ph;
-         ph = eventinfo->GetParentHistory(trackId);
-         eventinfo->SetParentHistory(parentId, ph->parent_id, 
-			             ph->g3type, (double*)ph->x0, ph->t0);
-      }
-      eventinfo->SetParentHistory(trackId, parentId, g3type, x0, t0);
-=======
          parent_history[id].clear();
       }
       parent_history[id][trackId].parent_id = parentId;
@@ -302,7 +277,6 @@
       int pdgcode = track->GetDynamicParticle()->GetPDGcode();
       int g3type = GlueXPrimaryGeneratorAction::ConvertPdgToGeant3(pdgcode);
       parent_history[id][trackId].pint = g3type;
->>>>>>> 005bcd21
    }
 
    int det=0;
@@ -380,19 +354,6 @@
       prow[0].det = det;
       int trackId = track->GetTrackID();
       for (int i=0; i < mint_max; ++i) {
-<<<<<<< HEAD
-         const struct GlueXUserEventInformation::parent_history_t*
-                      history = eventinfo->GetParentHistory(trackId);
-	 if (history == 0)
-            break;
-         prow[0].pint[i] = history->g3type;
-         prow[0].xint[i][0] = history->x0[0]/cm;
-         prow[0].xint[i][1] = history->x0[1]/cm;
-         prow[0].xint[i][2] = history->x0[2]/cm;
-         prow[0].tint[i] = history->t0/ns;
-         prow[0].mint = i + 1;
-         trackId = history->parent_id;
-=======
          prow[0].xint[i][0] = parent_history[id][trackId].xint[0];
          prow[0].xint[i][1] = parent_history[id][trackId].xint[1];
          prow[0].xint[i][2] = parent_history[id][trackId].xint[2];
@@ -402,7 +363,6 @@
          trackId = parent_history[id][trackId].parent_id;
          if (trackId == 0)
             break;
->>>>>>> 005bcd21
       }
       proftree->Fill();
    }
