--- conflicted
+++ resolved
@@ -18,13 +18,8 @@
 c process the following 100 input events and stop.  If the end of the file is
 c reached before the event count specified in card TRIG is exhausted then the
 c processing will stop at the end of file.
-<<<<<<< HEAD
 cINFILE 'bggen.hddm'
 TRIG 1000000
-=======
-INFILE 'bggen.hddm'
-TRIG 1000
->>>>>>> db82e4a2
 
 c The RUNG card is one of the ways to set the run number that is written to
 c the output events. The simulation run number determines which geometry and
@@ -47,7 +42,6 @@
 c  5) if none of the above conditions is met then the simulation run number
 c     is taken to be zero. Normally this is not considered valid, and a
 c     warning message is printed at startup.
-<<<<<<< HEAD
 RUNG 51500
 
 c Normally the position of the primary event vertex is read from the input
@@ -86,10 +80,6 @@
 c the entire string MUST BE ENCLOSED IN SINGLE QUOTES ''.
 cVERTEX 'beam_spot(0.20,-0.02,65.,0.06,0.,0.06,-0.0007,0.0004) * 29.5'
 VERTEX 'beam_spot(ccdb) * 29.5'
-=======
-cRUNG 71500
-RUNG 51384
->>>>>>> db82e4a2
 
 c The BEAM card configures the built-in coherent bremsstralung photon
 c beam generator in HDGeant.  If the INFILE card is not present and BEAM
@@ -112,11 +102,7 @@
 c      spotY - y offset of virtual spot from collimator axis (m)
 c Omitting the final parameter Emin results in the default value being used.
 c Setting Epeak to zero selects an amorphous radiator instead of diamond.
-<<<<<<< HEAD
 cBEAM 12. 9.0 0.0012 76.00 0.005 10.e-9 20.e-6 1e-3 -0.0 +0.0
-=======
-BEAM 12. 9.0 0.0012 76.00 0.005 10.e-9 20.e-6 1e-3 -0.0 +0.0
->>>>>>> db82e4a2
 
 c The GENBEAM card configures the simulation program to act purely as a
 c Monte Carlo event generator, and not to actually track any of the particles
@@ -271,13 +257,8 @@
 c     now ready to go. If you ever change anything in the beamline geometry
 c     eg. the collimator diameter, the coherent edge position, or the value
 c     of beamEmin, do not forget to come back and change your BGRATE.
-<<<<<<< HEAD
 cBGGATE -200. 200.
 cBGRATE 2.67
-=======
-BGGATE -200. 200.
-BGRATE 2.67
->>>>>>> db82e4a2
 
 c The above cards BGRATE, BGGATE normally cause the simulation to add
 c accidental tagger hits to the simulated output record, in addition to
